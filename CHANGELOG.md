## master

### Features

<<<<<<< HEAD
- `[jest-snapshot]`: Make prettier optional for inline snapshots - fall back to string replacement ([#7792](https://github.com/facebook/jest/pull/7792))
=======
- `[@jest/globals]` New package so Jest's globals can be explicitly imported ([#9801](https://github.com/facebook/jest/pull/9801))
>>>>>>> f2159020

### Fixes

- `[expect]` Restore support for passing functions to `toHaveLength` matcher ([#9796](https://github.com/facebook/jest/pull/9796))
- `[jest-changed-files]` `--only-changed` should include staged files ([#9799](https://github.com/facebook/jest/pull/9799))

### Chore & Maintenance

### Performance

## 25.3.0

### Features

- `[babel-jest]` Support passing `supportsDynamicImport` and `supportsStaticESM` ([#9766](https://github.com/facebook/jest/pull/9766))
- `[babel-preset-jest]` Enable all syntax plugins not enabled by default that works on current version of Node ([#9774](https://github.com/facebook/jest/pull/9774))
- `[jest-circus]` Enable writing async test event handlers ([#9397](https://github.com/facebook/jest/pull/9397))
- `[jest-runtime, @jest/transformer]` Support passing `supportsDynamicImport` and `supportsStaticESM` ([#9597](https://github.com/facebook/jest/pull/9597))

### Chore & Maintenance

- `[*]` Replace `any`s with `unknown`s ([#9626](https://github.com/facebook/jest/pull/9626))
- `[@jest/transform]` Expose type `CacheKeyOptions` for `getCacheKey` ([#9762](https://github.com/facebook/jest/pull/9762))
- `[@jest/types]` Correct type `testRegex` for `ProjectConfig` ([#9780](https://github.com/facebook/jest/pull/9780))

## 25.2.7

### Fixes

- `[jest-matcher-utils]` Replace accessors with values to avoid calling setters in object descriptors when computing diffs for error reporting ([#9757](https://github.com/facebook/jest/pull/9757))
- `[@jest/watcher]` Correct return type of `shouldRunTestSuite` for `JestHookEmitter` ([#9753](https://github.com/facebook/jest/pull/9753))

## 25.2.6

### Chore & Maintenance

- `[*]` 25.2.5 was published without changes from 25.2.4 - 25.2.6 includes all changes from that version.

## 25.2.5

### Fixes

- `[@jest/console]` Fix `typescript<@3.8` compatibility in published types

### Chore & Maintenance

- `[docs]` Update link to watchman troubleshooting docs ([#9727](https://github.com/facebook/jest/pull/9727))
- `[@jest/message-util]` Remove dependency on `@jest/test-result`, which lead to a sprawling dependency tree ([#9749](https://github.com/facebook/jest/pull/9749))
- `[@jest/test-result]` Remove dependency on `@jest/transform`, which lead to a sprawling dependency tree ([#9747](https://github.com/facebook/jest/pull/9747))
- `[@jest/transform]` Expose type `TransformedSource` ([#9736](https://github.com/facebook/jest/pull/9736))

## 25.2.4

### Features

- `[jest-message-util]` Check for common errors when using the wrong test environment ([#8245](https://github.com/facebook/jest/pull/8245))

### Fixes

- `[jest-circus]` Fix type elision of jest-runtime imports ([#9717](https://github.com/facebook/jest/pull/9717))
- `[@jest/transform]` Fix coverage reporter for uncovered files without transformers, reverting [#9460](https://github.com/facebook/jest/pull/9460) ([#9724](https://github.com/facebook/jest/pull/9724))

## 25.2.3

### Fixes

- `[*]` Verify all packages are properly downleveled for older versions of TypeScript ([#9715](https://github.com/facebook/jest/pull/9715))

## 25.2.2

### Fixes

- `[jest-environment-node]` Remove `getVmContext` from Node env on older versions of Node ([#9708](https://github.com/facebook/jest/pull/9708))
- `[jest-runtime]` Return constructable class from `require('module')` ([#9711](https://github.com/facebook/jest/pull/9711))

## 25.2.1

### Fixes

- `[*]` Downlevel TypeScript definitions files for compatibility with TS<3.8 ([#9705](https://github.com/facebook/jest/pull/9705))

## 25.2.0

### Features

- `[jest-config]` Support ESM config files with `.js` extension ([#9573](https://github.com/facebook/jest/pull/9573)).
- `[jest-runtime]` Override `module.createRequire` to return a Jest-compatible `require` function ([#9469](https://github.com/facebook/jest/pull/9469))
- `[jest-haste-map]` [**BREAKING**] Remove `mapper` option ([#9581](https://github.com/facebook/jest/pull/9581))
- `[*]` Support array of paths for `moduleNameMapper` aliases ([#9465](https://github.com/facebook/jest/pull/9465))
- `[jest-reporters]` Adds ability to pass options to the istanbul-reporter through `coverageReporters` ([#9572](https://github.com/facebook/jest/pull/9572))
- `[jest-runtime]` Require stack when a module cannot be resolved ([#9681](https://github.com/facebook/jest/pull/9681))
- `[jest-transform]` `writeCacheFile` no longer calls `fsync` ([#9695](https://github.com/facebook/jest/pull/9695))

### Fixes

- `[expect]` Handle readonly properties correctly ([#9575](https://github.com/facebook/jest/pull/9575))
- `[jest-cli]` Set `coverageProvider` correctly when provided in config ([#9562](https://github.com/facebook/jest/pull/9562))
- `[jest-cli]` Allow specifying `.cjs` and `.mjs` config files by `--config` CLI option ([#9578](https://github.com/facebook/jest/pull/9578))
- `[jest-cli]` Update yargs to fix CLI flag overriding ([#9519](https://github.com/facebook/jest/pull/9519))
- `[jest-config]` Treat `setupFilesAfterEnv` like `setupFiles` when normalizing configs against presets ([#9495](https://github.com/facebook/jest/pull/9495))
- `[jest-config]` Support `.mjs` config files on Windows as well ([#9558](https://github.com/facebook/jest/pull/9558))
- `[jest-config]` Verify `rootDir` and all `roots` are directories ([#9569](https://github.com/facebook/jest/pull/9569))
- `[jest-config]` Ensure pattern of `replacePosixSep` is a string ([#9546](https://github.com/facebook/jest/pull/9546))
- `[jest-haste-map]` Fix crash on unix based systems without find ([#9579](https://github.com/facebook/jest/pull/9579))
- `[jest-jasmine2]` Fix `--testNamePattern` matching with `concurrent` tests ([#9090](https://github.com/facebook/jest/pull/9090))
- `[jest-matcher-utils]` Fix diff highlight of symbol-keyed object. ([#9499](https://github.com/facebook/jest/pull/9499))
- `[@jest/reporters]` Notifications should be fire&forget rather than having a timeout ([#9567](https://github.com/facebook/jest/pull/9567))
- `[jest-resolve]` Fix module identity preservation with symlinks and browser field resolution ([#9511](https://github.com/facebook/jest/pull/9511))
- `[jest-resolve]` Do not confuse directories with files ([#8912](https://github.com/facebook/jest/pull/8912))
- `[jest-resolve]` `moduleNameMapper` should take precedence over Node core modules ([#9563](https://github.com/facebook/jest/pull/9563))
- `[jest-runtime]` Reset `isolateModules` if it fails ([#9541](https://github.com/facebook/jest/pull/9541))
- `[jest-runtime]` Yarn PnP errors displayed to the user ([#9681](https://github.com/facebook/jest/pull/9681))
- `[jest-snapshot]` Downgrade semver to v6 to support node 8 ([#9451](https://github.com/facebook/jest/pull/9451))
- `[jest-snapshot]` Properly indent new snapshots in the presences of existing ones ([#9523](https://github.com/facebook/jest/pull/9523))
- `[jest-transform]` Correct sourcemap behavior for transformed and instrumented code ([#9460](https://github.com/facebook/jest/pull/9460))
- `[jest-transform]` Allow instrumentation of transformed files with weird file extensions ([#9589](https://github.com/facebook/jest/pull/9589))
- `[@jest/types]` Make `ConfigGlobals` an interface to allow for declaration merging. ([#9570](https://github.com/facebook/jest/pull/9570))
- `[pretty-format]` Export `OldPlugin` type ([#9491](https://github.com/facebook/jest/pull/9491))

### Chore & Maintenance

- `[docs]` Warn about unexpected behavior / bug of node-notifier when using the `notify` options.
- `[docs]` Grammatical corrections to Async docs page. ([#9679](https://github.com/facebook/jest/pull/9679))
- `[jest-resolver]` Use `resolve` package to implement custom module resolution ([#9520](https://github.com/facebook/jest/pull/9520))
- `[jest-runtime]` Move execution of `setupFiles` to `jest-runner` ([#9596](https://github.com/facebook/jest/pull/9596))
- `[jest-runtime]` Update anchor link in `helpers` ([#9616](https://github.com/facebook/jest/pull/9616))
- `[@jest/reporters]` Remove unused dependencies and type exports ([#9462](https://github.com/facebook/jest/pull/9462))
- `[website]` Update pictures of reports when matchers fail ([#9214](https://github.com/facebook/jest/pull/9214))

### Performance

- `[jest-haste-map]` Reduce number of `lstat` calls in node crawler ([#9514](https://github.com/facebook/jest/pull/9514))

## 25.1.0

### Features

- `[babel-plugin-jest-hoist]` Show codeframe on static hoisting issues ([#8865](https://github.com/facebook/jest/pull/8865))
- `[babel-plugin-jest-hoist]` Add `BigInt` to `WHITELISTED_IDENTIFIERS` ([#8382](https://github.com/facebook/jest/pull/8382))
- `[babel-preset-jest]` Add `@babel/plugin-syntax-bigint` ([#8382](https://github.com/facebook/jest/pull/8382))
- `[expect]` Add `BigInt` support to `toBeGreaterThan`, `toBeGreaterThanOrEqual`, `toBeLessThan` and `toBeLessThanOrEqual` ([#8382](https://github.com/facebook/jest/pull/8382))
- `[expect, jest-matcher-utils]` Display change counts in annotation lines ([#9035](https://github.com/facebook/jest/pull/9035))
- `[expect, jest-snapshot]` Support custom inline snapshot matchers ([#9278](https://github.com/facebook/jest/pull/9278))
- `[jest-config]` Throw the full error message and stack when a Jest preset is missing a dependency ([#8924](https://github.com/facebook/jest/pull/8924))
- `[jest-config]` [**BREAKING**] Set default display name color based on runner ([#8689](https://github.com/facebook/jest/pull/8689))
- `[jest-config]` Merge preset globals with project globals ([#9027](https://github.com/facebook/jest/pull/9027))
- `[jest-config]` Support `.cjs` config files ([#9291](https://github.com/facebook/jest/pull/9291))
- `[jest-config]` [**BREAKING**] Support `.mjs` config files ([#9431](https://github.com/facebook/jest/pull/9431))
- `[jest-core]` Support reporters as default exports ([#9161](https://github.com/facebook/jest/pull/9161))
- `[jest-core]` Support `--findRelatedTests` paths case insensitivity on Windows ([#8900](https://github.com/facebook/jest/issues/8900))
- `[jest-diff]` Add options for colors and symbols ([#8841](https://github.com/facebook/jest/pull/8841))
- `[jest-diff]` [**BREAKING**] Export as ECMAScript module ([#8873](https://github.com/facebook/jest/pull/8873))
- `[jest-diff]` Add `includeChangeCounts` and rename `Indicator` options ([#8881](https://github.com/facebook/jest/pull/8881))
- `[jest-diff]` Add `changeColor` and `patchColor` options ([#8911](https://github.com/facebook/jest/pull/8911))
- `[jest-diff]` Add `trailingSpaceFormatter` option and replace cyan with `commonColor` ([#8927](https://github.com/facebook/jest/pull/8927))
- `[jest-diff]` Add `firstOrLastEmptyLineReplacement` option and export 3 `diffLines` functions ([#8955](https://github.com/facebook/jest/pull/8955))
- `[jest-environment]` Add optional `getVmContext` next to `runScript` ([#9252](https://github.com/facebook/jest/pull/9252) & [#9428](https://github.com/facebook/jest/pull/9428))
- `[jest-environment-jsdom]` Add `fakeTimersLolex` ([#8925](https://github.com/facebook/jest/pull/8925))
- `[jest-environment-node]` Add `fakeTimersLolex` ([#8925](https://github.com/facebook/jest/pull/8925))
- `[jest-environment-node]` Add `queueMicrotask` ([#9140](https://github.com/facebook/jest/pull/9140))
- `[jest-environment-node]` Implement `getVmContext` ([#9252](https://github.com/facebook/jest/pull/9252) & [#9428](https://github.com/facebook/jest/pull/9428))
- `[@jest/fake-timers]` Add Lolex as implementation of fake timers ([#8897](https://github.com/facebook/jest/pull/8897))
- `[jest-get-type]` Add `BigInt` support. ([#8382](https://github.com/facebook/jest/pull/8382))
- `[jest-matcher-utils]` Add `BigInt` support to `ensureNumbers` `ensureActualIsNumber`, `ensureExpectedIsNumber` ([#8382](https://github.com/facebook/jest/pull/8382))
- `[jest-matcher-utils]` Ignore highlighting matched asymmetricMatcher in diffs ([#9257](https://github.com/facebook/jest/pull/9257))
- `[jest-reporters]` Export utils for path formatting ([#9162](https://github.com/facebook/jest/pull/9162))
- `[jest-reporters]` Provides global coverage thresholds as watermarks for istanbul ([#9416](https://github.com/facebook/jest/pull/9416))
- `[jest-runner]` Warn if a worker had to be force exited ([#8206](https://github.com/facebook/jest/pull/8206))
- `[jest-runtime]` [**BREAKING**] Do not export `ScriptTransformer` - it can be imported from `@jest/transform` instead ([#9256](https://github.com/facebook/jest/pull/9256))
- `[jest-runtime]` Use `JestEnvironment.getVmContext` and `vm.compileFunction` if available to avoid the module wrapper ([#9252](https://github.com/facebook/jest/pull/9252) & [#9428](https://github.com/facebook/jest/pull/9428))
- `[jest-snapshot]` Display change counts in annotation lines ([#8982](https://github.com/facebook/jest/pull/8982))
- `[jest-snapshot]` [**BREAKING**] Improve report when the matcher has properties ([#9104](https://github.com/facebook/jest/pull/9104))
- `[jest-snapshot]` Improve colors when snapshots are updatable ([#9132](https://github.com/facebook/jest/pull/9132))
- `[jest-snapshot]` Ignore indentation for most serialized objects ([#9203](https://github.com/facebook/jest/pull/9203))
- `[jest-transform]` Create `createTranspilingRequire` function for easy transpiling modules ([#9194](https://github.com/facebook/jest/pull/9194))
- `[jest-transform]` [**BREAKING**] Return transformed code as a string, do not wrap in `vm.Script` ([#9253](https://github.com/facebook/jest/pull/9253))
- `[@jest/test-result]` Create method to create empty `TestResult` ([#8867](https://github.com/facebook/jest/pull/8867))
- `[jest-worker]` [**BREAKING**] Return a promise from `end()`, resolving with the information whether workers exited gracefully ([#8206](https://github.com/facebook/jest/pull/8206))
- `[jest-reporters]` Transform file paths into hyperlinks ([#8980](https://github.com/facebook/jest/pull/8980))

### Fixes

- `[expect]` Display `expectedDiff` more carefully in `toBeCloseTo` ([#8389](https://github.com/facebook/jest/pull/8389))
- `[expect]` Avoid incorrect difference for subset when `toMatchObject` fails ([#9005](https://github.com/facebook/jest/pull/9005))
- `[expect]` Consider all RegExp flags for equality ([#9167](https://github.com/facebook/jest/pull/9167))
- `[expect]` [**BREAKING**] Consider primitives different from wrappers instantiated with `new` ([#9167](https://github.com/facebook/jest/pull/9167))
- `[expect]` Prevent maintaining RegExp state between multiple tests ([#9289](https://github.com/facebook/jest/pull/9289))
- `[expect]` Fix subsetEquality false circular reference detection ([#9322](https://github.com/facebook/jest/pull/9322))
- `[jest-config]` Use half of the available cores when `watchAll` mode is enabled ([#9117](https://github.com/facebook/jest/pull/9117))
- `[jest-config]` Fix Jest multi project runner still cannot handle exactly one project ([#8894](https://github.com/facebook/jest/pull/8894))
- `[jest-console]` Add missing `console.group` calls to `NullConsole` ([#9024](https://github.com/facebook/jest/pull/9024))
- `[jest-core]` Don't include unref'd timers in --detectOpenHandles results ([#8941](https://github.com/facebook/jest/pull/8941))
- `[jest-core]` Limit number of workers when creating haste maps in projects ([#9259](https://github.com/facebook/jest/pull/9259))
- `[jest-diff]` Do not inverse format if line consists of one change ([#8903](https://github.com/facebook/jest/pull/8903))
- `[jest-diff]` Rename some new options and change their default values ([#9077](https://github.com/facebook/jest/pull/9077))
- `[jest-environment-node]` Fix `TextEncoder.encode` not referencing same global `Uint8Array` constructor ([#9261](https://github.com/facebook/jest/pull/9261))
- `[jest-fake-timers]` `getTimerCount` will not include cancelled immediates ([#8764](https://github.com/facebook/jest/pull/8764))
- `[jest-fake-timers]` Support `util.promisify` on `setTimeout` ([#9180](https://github.com/facebook/jest/pull/9180))
- `[jest-jasmine2, jest-circus]` Improve error message format for Node's assert.fail ([#9262](https://github.com/facebook/jest/pull/9262))
- `[jest-leak-detector]` [**BREAKING**] Use `weak-napi` instead of `weak` package ([#8686](https://github.com/facebook/jest/pull/8686))
- `[jest-mock]` Fix for mockReturnValue overriding mockImplementationOnce ([#8398](https://github.com/facebook/jest/pull/8398))
- `[jest-reporters]` Make node-notifier an optional dependency ([#8918](https://github.com/facebook/jest/pull/8918))
- `[jest-reporters]` Make all arguments to methods on `BaseReporter` optional ([#9159](https://github.com/facebook/jest/pull/9159))
- `[jest-resolve]`: Set MODULE_NOT_FOUND as error code when module is not resolved from paths ([#8487](https://github.com/facebook/jest/pull/8487))
- `[jest-resolve-dependencies]` Handle dynamic dependencies correctly even when using module maps ([#9303](https://github.com/facebook/jest/pull/9303))
- `[jest-snapshot]` Remove only the added newlines in multiline snapshots ([#8859](https://github.com/facebook/jest/pull/8859))
- `[jest-snapshot]` Distinguish empty string from external snapshot not written ([#8880](https://github.com/facebook/jest/pull/8880))
- `[jest-snapshot]` [**BREAKING**] Distinguish empty string from internal snapshot not written ([#8898](https://github.com/facebook/jest/pull/8898))
- `[jest-snapshot]` [**BREAKING**] Remove `report` method and throw matcher errors ([#9049](https://github.com/facebook/jest/pull/9049))
- `[jest-snapshot]` Omit irrelevant `received` properties when property matchers fail ([#9198](https://github.com/facebook/jest/pull/9198))
- `[jest-transform]` Properly cache transformed files across tests ([#8890](https://github.com/facebook/jest/pull/8890))
- `[jest-transform]` Don't fail the test suite when a generated source map is invalid ([#9058](https://github.com/facebook/jest/pull/9058))
- `[jest-types]` [**BREAKING**] Use less `null | undefined` in config types ([#9200](https://github.com/facebook/jest/pull/9200))
- `[jest-util]` Allow querying process.domain ([#9136](https://github.com/facebook/jest/pull/9136))
- `[pretty-format]` Correctly detect memoized elements ([#9196](https://github.com/facebook/jest/pull/9196))
- `[pretty-format]` Fix pretty-format to respect displayName on forwardRef ([#9422](https://github.com/facebook/jest/pull/9422))

### Chore & Maintenance

- `[*]` [**BREAKING**] Drop support for Node 6 ([#8455](https://github.com/facebook/jest/pull/8455))
- `[*]` Add Node 12 to CI ([#8411](https://github.com/facebook/jest/pull/8411))
- `[*]` [**BREAKING**] Upgrade to Micromatch v4 ([#8852](https://github.com/facebook/jest/pull/8852))
- `[babel-plugin-jest-hoist]` [**BREAKING**] Use ESM exports ([#8874](https://github.com/facebook/jest/pull/8874))
- `[docs]` Add alias and optional boolean value to `coverage` CLI Reference ([#8996](https://github.com/facebook/jest/pull/8996))
- `[docs]` Fix broken link pointing to legacy JS file in "Snapshot Testing".
- `[docs]` Add `setupFilesAfterEnv` and `jest.setTimeout` example ([#8971](https://github.com/facebook/jest/pull/8971))
- `[expect]` Test that `toStrictEqual` is equivalent to Node's `assert.deepStrictEqual` ([#9167](https://github.com/facebook/jest/pull/9167))
- `[jest]` [**BREAKING**] Use ESM exports ([#8874](https://github.com/facebook/jest/pull/8874))
- `[jest-cli]` [**BREAKING**] Use ESM exports ([#8874](https://github.com/facebook/jest/pull/8874))
- `[jest-cli]` [**BREAKING**] Remove re-exports from `@jest/core` ([#8874](https://github.com/facebook/jest/pull/8874))
- `[jest-diff]` Remove the need to export `splitLines0` function ([#9151](https://github.com/facebook/jest/pull/9151))
- `[jest-environment-jsdom]` [**BREAKING**] Upgrade JSDOM from v11 to v15 ([#8851](https://github.com/facebook/jest/pull/8851))
- `[jest-haste-map]` Upgrade to `fsevents@2` ([#9215](https://github.com/facebook/jest/pull/9215))
- `[jest-reporters]` [**BREAKING**] Upgrade Istanbul dependencies, which are used for code coverage ([#9192](https://github.com/facebook/jest/pull/9192))
- `[jest-util]` [**BREAKING**] Remove deprecated exports ([#8863](https://github.com/facebook/jest/pull/8863))
- `[jest-validate]` [**BREAKING**] Use ESM exports ([#8874](https://github.com/facebook/jest/pull/8874))
- `[jest-types]` Mark `InitialOptions` as `Partial` ([#8848](https://github.com/facebook/jest/pull/8848))
- `[jest-config]` Refactor `normalize` to be more type safe ([#8848](https://github.com/facebook/jest/pull/8848))

### Performance

## 24.9.0

### Features

- `[expect]` Highlight substring differences when matcher fails, part 1 ([#8448](https://github.com/facebook/jest/pull/8448))
- `[expect]` Highlight substring differences when matcher fails, part 2 ([#8528](https://github.com/facebook/jest/pull/8528))
- `[expect]` Improve report when mock-spy matcher fails, part 1 ([#8640](https://github.com/facebook/jest/pull/8640))
- `[expect]` Improve report when mock-spy matcher fails, part 2 ([#8649](https://github.com/facebook/jest/pull/8649))
- `[expect]` Improve report when mock-spy matcher fails, part 3 ([#8697](https://github.com/facebook/jest/pull/8697))
- `[expect]` Improve report when mock-spy matcher fails, part 4 ([#8710](https://github.com/facebook/jest/pull/8710))
- `[expect]` Throw matcher error when received cannot be jasmine spy ([#8747](https://github.com/facebook/jest/pull/8747))
- `[expect]` Improve report when negative CalledWith assertion fails ([#8755](https://github.com/facebook/jest/pull/8755))
- `[expect]` Improve report when positive CalledWith assertion fails ([#8771](https://github.com/facebook/jest/pull/8771))
- `[expect]` Display equal values for ReturnedWith similar to CalledWith ([#8791](https://github.com/facebook/jest/pull/8791))
- `[expect, jest-snapshot]` Change color from green for some args in matcher hints ([#8812](https://github.com/facebook/jest/pull/8812))
- `[jest-snapshot]` Highlight substring differences when matcher fails, part 3 ([#8569](https://github.com/facebook/jest/pull/8569))
- `[jest-core]` Improve report when snapshots are obsolete ([#8448](https://github.com/facebook/jest/pull/8665))
- `[jest-cli]` Improve chai support (with detailed output, to match jest exceptions) ([#8454](https://github.com/facebook/jest/pull/8454))
- `[*]` Manage the global timeout with `--testTimeout` command line argument. ([#8456](https://github.com/facebook/jest/pull/8456))
- `[pretty-format]` Render custom displayName of memoized components ([#8546](https://github.com/facebook/jest/pull/8546))
- `[jest-validate]` Allow `maxWorkers` as part of the `jest.config.js` ([#8565](https://github.com/facebook/jest/pull/8565))
- `[jest-runtime]` Allow passing configuration objects to transformers ([#7288](https://github.com/facebook/jest/pull/7288))
- `[@jest/core, @jest/test-sequencer]` Support async sort in custom `testSequencer` ([#8642](https://github.com/facebook/jest/pull/8642))
- `[jest-runtime, @jest/fake-timers]` Add `jest.advanceTimersToNextTimer` ([#8713](https://github.com/facebook/jest/pull/8713))
- `[@jest-transform]` Extract transforming require logic within `jest-core` into `@jest-transform` ([#8756](https://github.com/facebook/jest/pull/8756))
- `[jest-matcher-utils]` Add color options to `matcherHint` ([#8795](https://github.com/facebook/jest/pull/8795))
- `[jest-circus/jest-jasmine2]` Give clearer output for Node assert errors ([#8792](https://github.com/facebook/jest/pull/8792))
- `[jest-runner]` Export all types in the type signature of `jest-runner` ([#8825](https://github.com/facebook/jest/pull/8825))

### Fixes

- `[jest-cli]` Detect side-effect only imports when running `--onlyChanged` or `--changedSince` ([#8670](https://github.com/facebook/jest/pull/8670))
- `[jest-cli]` Allow `--maxWorkers` to work with % input again ([#8565](https://github.com/facebook/jest/pull/8565))
- `[babel-plugin-jest-hoist]` Expand list of whitelisted globals in global mocks ([#8429](https://github.com/facebook/jest/pull/8429))
- `[jest-core]` Make watch plugin initialization errors look nice ([#8422](https://github.com/facebook/jest/pull/8422))
- `[jest-snapshot]` Prevent inline snapshots from drifting when inline snapshots are updated ([#8492](https://github.com/facebook/jest/pull/8492))
- `[jest-haste-map]` Don't throw on missing mapper in Node crawler ([#8558](https://github.com/facebook/jest/pull/8558))
- `[jest-core]` Fix incorrect `passWithNoTests` warning ([#8595](https://github.com/facebook/jest/pull/8595))
- `[jest-snapshots]` Fix test retries that contain snapshots ([#8629](https://github.com/facebook/jest/pull/8629))
- `[jest-mock]` Fix incorrect assignments when restoring mocks in instances where they originally didn't exist ([#8631](https://github.com/facebook/jest/pull/8631))
- `[expect]` Fix stack overflow when matching objects with circular references ([#8687](https://github.com/facebook/jest/pull/8687))
- `[jest-haste-map]` Workaround a node >=12.5.0 bug that causes the process not to exit after tests have completed and cancerous memory growth ([#8787](https://github.com/facebook/jest/pull/8787))

### Chore & Maintenance

- `[docs]` Replace FlowType with TypeScript in CONTRIBUTING.MD code conventions
- `[jest-leak-detector]` remove code repeat ([#8438](https://github.com/facebook/jest/pull/8438))
- `[docs]` Add example to `jest.requireActual` ([#8482](https://github.com/facebook/jest/pull/8482))
- `[docs]` Add example to `jest.mock` for mocking ES6 modules with the `factory` parameter ([#8550](https://github.com/facebook/jest/pull/8550))
- `[docs]` Add information about using `jest.doMock` with ES6 imports ([#8573](https://github.com/facebook/jest/pull/8573))
- `[docs]` Fix variable name in custom-matcher-api code example ([#8582](https://github.com/facebook/jest/pull/8582))
- `[docs]` Fix example used in custom environment docs ([#8617](https://github.com/facebook/jest/pull/8617))
- `[docs]` Updated react tutorial to refer to new package of react-testing-library (@testing-library/react) ([#8753](https://github.com/facebook/jest/pull/8753))
- `[docs]` Updated imports of react-testing-library to @testing-library/react in website ([#8757](https://github.com/facebook/jest/pull/8757))
- `[jest-core]` Add `getVersion` (moved from `jest-cli`) ([#8706](https://github.com/facebook/jest/pull/8706))
- `[docs]` Fix MockFunctions example that was using toContain instead of toContainEqual ([#8765](https://github.com/facebook/jest/pull/8765))
- `[*]` Make sure copyright header comment includes license ([#8783](https://github.com/facebook/jest/pull/8783))
- `[*]` Check copyright and license as one joined substring ([#8815](https://github.com/facebook/jest/pull/8815))
- `[docs]` Fix WatchPlugins `jestHooks.shouldRunTestSuite` example that receives an object ([#8784](https://github.com/facebook/jest/pull/8784))
- `[*]` Enforce LF line endings ([#8809](https://github.com/facebook/jest/pull/8809))
- `[pretty-format]` Delete obsolete link and simplify structure in README ([#8824](https://github.com/facebook/jest/pull/8824))
- `[docs]` Fix broken transform link on webpack page ([#9155](https://github.com/facebook/jest/pull/9155))

### Performance

- `[jest-watcher]` Minor optimization for JestHook ([#8746](https://github.com/facebook/jest/pull/8746))
- `[@jest/reporters]` Prevent runaway CPU useage with `--notify` on macOS ([#8830](https://github.com/facebook/jest/issues/8830))

## 24.8.0

### Features

- `[jest-circus]` Bind to Circus events via an optional event handler on any custom env ([#8344](https://github.com/facebook/jest/pull/8344))
- `[expect]` Improve report when matcher fails, part 15 ([#8281](https://github.com/facebook/jest/pull/8281))
- `[jest-cli]` Update `--forceExit` and "did not exit for one second" message colors ([#8329](https://github.com/facebook/jest/pull/8329))
- `[expect]` Improve report when matcher fails, part 16 ([#8306](https://github.com/facebook/jest/pull/8306))
- `[jest-runner]` Pass docblock pragmas to TestEnvironment constructor ([#8320](https://github.com/facebook/jest/pull/8320))
- `[docs]` Add DynamoDB guide ([#8319](https://github.com/facebook/jest/pull/8319))
- `[expect]` Improve report when matcher fails, part 17 ([#8349](https://github.com/facebook/jest/pull/8349))
- `[expect]` Improve report when matcher fails, part 18 ([#8356](https://github.com/facebook/jest/pull/8356))
- `[expect]` Improve report when matcher fails, part 19 ([#8367](https://github.com/facebook/jest/pull/8367))

### Fixes

- `[jest-each]` Fix bug with placeholder values ([#8289](https://github.com/facebook/jest/pull/8289))
- `[jest-snapshot]` Inline snapshots: do not indent empty lines ([#8277](https://github.com/facebook/jest/pull/8277))
- `[@jest/runtime, @jest/transform]` Allow custom transforms for JSON dependencies ([#2578](https://github.com/facebook/jest/pull/2578))
- `[jest-core]` Make `detectOpenHandles` imply `runInBand` ([#8283](https://github.com/facebook/jest/pull/8283))
- `[jest-haste-map]` Fix the `mapper` option which was incorrectly ignored ([#8299](https://github.com/facebook/jest/pull/8299))
- `[jest-jasmine2]` Fix describe return value warning being shown if the describe function throws ([#8335](https://github.com/facebook/jest/pull/8335))
- `[jest-environment-jsdom]` Re-declare global prototype of JSDOMEnvironment ([#8352](https://github.com/facebook/jest/pull/8352))
- `[jest-snapshot]` Handle arrays when merging snapshots ([#7089](https://github.com/facebook/jest/pull/7089))
- `[expect]` Extract names of async and generator functions ([#8362](https://github.com/facebook/jest/pull/8362))
- `[jest-runtime]` Fix virtual mocks not being unmockable after previously being mocked ([#8396](https://github.com/facebook/jest/pull/8396))
- `[jest-transform]` Replace special characters in transform cache filenames to support Windows ([#8353](https://github.com/facebook/jest/pull/8353))
- `[jest-config]` Allow exactly one project ([#7498](https://github.com/facebook/jest/pull/7498))

### Chore & Maintenance

- `[expect]` Fix label and add opposite assertion for toEqual tests ([#8288](https://github.com/facebook/jest/pull/8288))
- `[docs]` Mention Jest MongoDB Preset ([#8318](https://github.com/facebook/jest/pull/8318))
- `[@jest/reporters]` Migrate away from `istanbul-api` ([#8294](https://github.com/facebook/jest/pull/8294))
- `[*]` Delete obsolete emails tag from header comment in test files ([#8377](https://github.com/facebook/jest/pull/8377))
- `[expect]` optimize compare nodes ([#8368](https://github.com/facebook/jest/pull/8368))
- `[docs]` Fix typo in MockFunctionAPI.md ([#8406](https://github.com/facebook/jest/pull/8406))
- `[LICENSE]` Follow copyright header guidelines and delete For Jest software ([#8428](https://github.com/facebook/jest/pull/8428))

### Performance

- `[jest-runtime]` Fix module registry memory leak ([#8282](https://github.com/facebook/jest/pull/8282))
- `[jest-resolve]` optimize resolve module path ([#8388](https://github.com/facebook/jest/pull/8388))
- `[jest-resolve]` cache current directory ([#8412](https://github.com/facebook/jest/pull/8412))
- `[jest-get-type]` Simplify checking for primitive ([#8416](https://github.com/facebook/jest/pull/8416))

## 24.7.1

### Fixes

- `[@jest/config]` Normalize `testSequencer` to its absolute path ([#8267](https://github.com/facebook/jest/pull/8267))
- `[@jest/console]` Print to stderr when calling `console.error`, `console.warn` or `console.assert` using the `jest-runtime` CLI ([#8261](https://github.com/facebook/jest/pull/8261))

## 24.7.0

### Features

- `[@jest/core, @jest/test-sequencer]` Move `testSequencer` to individual package `@jest/test-sequencer` ([#8223](https://github.com/facebook/jest/pull/8223))
- `[@jest/core, jest-cli, jest-config]` Add option `testSequencer` allow user use custom sequencer. ([#8223](https://github.com/facebook/jest/pull/8223))

### Fixes

- `[expect]` Add negative equality tests for iterables ([#8260](https://github.com/facebook/jest/pull/8260))
- `[jest-haste-map]` Resolve fs watcher EMFILE error ([#8258](https://github.com/facebook/jest/pull/8258))

### Chore & Maintenance

- `[expect]` Remove repetition of matcherName and options in matchers ([#8224](https://github.com/facebook/jest/pull/8224))

### Performance

## 24.6.0

### Features

- `[expect]`: Improve report when matcher fails, part 13 ([#8077](https://github.com/facebook/jest/pull/8077))
- `[@jest/core]` Filter API pre-filter setup hook ([#8142](https://github.com/facebook/jest/pull/8142))
- `[jest-snapshot]` Improve report when matcher fails, part 14 ([#8132](https://github.com/facebook/jest/pull/8132))
- `[@jest/reporter]` Display todo and skip test descriptions when verbose is true ([#8038](https://github.com/facebook/jest/pull/8038))
- `[jest-runner]` Support default exports for test environments ([#8163](https://github.com/facebook/jest/pull/8163))
- `[pretty-format]` Support React.Suspense ([#8180](https://github.com/facebook/jest/pull/8180))
- `[jest-snapshot]` Indent inline snapshots ([#8198](https://github.com/facebook/jest/pull/8198))
- `[jest-config]` Support colors in `displayName` configuration ([#8025](https://github.com/facebook/jest/pull/8025))

### Fixes

- `[jest-circus]` Fix test retries with beforeAll/beforeEach failures ([#8227](https://github.com/facebook/jest/pull/8227))
- `[expect]` Fix circular references in iterable equality ([#8160](https://github.com/facebook/jest/pull/8160))
- `[jest-changed-files]` Change method of obtaining git root ([#8052](https://github.com/facebook/jest/pull/8052))
- `[jest-each]` Fix test function type ([#8145](https://github.com/facebook/jest/pull/8145))
- `[jest-fake-timers]` `getTimerCount` not taking immediates and ticks into account ([#8139](https://github.com/facebook/jest/pull/8139))
- `[jest-runtime]` Allow json file as manual mock ([#8159](https://github.com/facebook/jest/pull/8159))
- `[pretty-format]` Print `BigInt` as a readable number instead of `{}` ([#8138](https://github.com/facebook/jest/pull/8138))
- `[jest-core]` Fix ability to transform dependencies required from globalSetup script ([#8143](https://github.com/facebook/jest/pull/8143))
- `[@jest/reporters]` Fix Cannot read property converageData of null ([#8168](https://github.com/facebook/jest/pull/8168))
- `[jest-worker]` `JEST_WORKER_ID` starts at 1 ([#8205](https://github.com/facebook/jest/pull/8205))
- `[jest-config]` Use default cwd even if config contains a cwd property ([#7923](https://github.com/facebook/jest/pull/7923))
- `[jest-resolve-dependencies]`: Remove internal peer dependencies ([#8215](https://github.com/facebook/jest/pull/8215))
- `[jest-resolve]`: Remove internal peer dependencies ([#8215](https://github.com/facebook/jest/pull/8215))
- `[jest-snapshot]`: Remove internal peer dependencies ([#8215](https://github.com/facebook/jest/pull/8215))
- `[jest-resolve]` Fix requireActual with moduleNameMapper ([#8210](https://github.com/facebook/jest/pull/8210))
- `[jest-haste-map]` Fix haste map duplicate detection in watch mode ([#8237](https://github.com/facebook/jest/pull/8237))

### Chore & Maintenance

- `[*]` Remove flow from code base ([#8061](https://github.com/facebook/jest/pull/8061))
- `[*]` Use property initializer syntax in Jest codebase ([#8117](https://github.com/facebook/jest/pull/8117))
- `[*]` Move @types/node to the root package.json ([#8129](https://github.com/facebook/jest/pull/8129))
- `[*]` Add documentation and tests related to auto-mocking ([#8099](https://github.com/facebook/jest/pull/8099))
- `[*]` Add `jest-watch-typeahead` as a devDependency ([#6449](https://github.com/facebook/jest/pull/6449))
- `[*]` upgrade TS to 3.4.0-dev\* for incremental builds ([#8149](https://github.com/facebook/jest/pull/8149))
- `[docs]` Improve description of optional arguments in ExpectAPI.md ([#8126](https://github.com/facebook/jest/pull/8126))

### Performance

- `[jest-haste-map]` Optimize haste map data structure for serialization/deserialization ([#8171](https://github.com/facebook/jest/pull/8171))
- `[jest-haste-map]` Avoid persisting haste map or processing files when not changed ([#8153](https://github.com/facebook/jest/pull/8153))
- `[jest-core]` Improve performance of SearchSource.findMatchingTests by 15% ([#8184](https://github.com/facebook/jest/pull/8184))
- `[jest-resolve]` Optimize internal cache lookup performance ([#8183](https://github.com/facebook/jest/pull/8183))
- `[jest-core]` Dramatically improve watch mode performance ([#8201](https://github.com/facebook/jest/pull/8201))
- `[jest-transform]` Cache regular expression instead of creating anew for every file in ScriptTransformer ([#8235](https://github.com/facebook/jest/pull/8235))
- `[jest-core]` Fix memory leak of source map info and minor performance improvements ([#8234](https://github.com/facebook/jest/pull/8234))
- `[jest-console]` Fix memory leak by releasing console output reference when printed to stdout ([#8233](https://github.com/facebook/jest/pull/8233))
- `[jest-runtime]` Use `Map` instead of `Object` for module registry ([#8232](https://github.com/facebook/jest/pull/8232))

## 24.5.0

### Features

- `[jest-haste-map]` Expose `throwOnModuleCollision` via `config.haste` ([#8113](https://github.com/facebook/jest/pull/8113))

### Chore & Maintenance

- `[expect]` Export `Matchers` interface from `expect` ([#8093](https://github.com/facebook/jest/pull/8093))

## 24.4.0

### Features

- `[jest-resolve]` Now supports PnP environment without plugins ([#8094](https://github.com/facebook/jest/pull/8094))

### Fixes

- `[expect]` Compare DOM nodes even if there are multiple Node classes ([#8064](https://github.com/facebook/jest/pull/8064))
- `[jest-worker]` `worker.getStdout()` can return `null` ([#8083](https://github.com/facebook/jest/pull/8083))
- `[jest-worker]` Re-attach stdout and stderr from new processes/threads created after retries ([#8087](https://github.com/facebook/jest/pull/8087))
- `[jest-reporters/jest-runner]` Serialize `changedFiles` passed to workers ([#8090](https://github.com/facebook/jest/pull/8090))

### Chore & Maintenance

- `[*]` Make sure to include `d.ts` files in the tarball when building ([#8086](https://github.com/facebook/jest/pull/8086))

## 24.3.1

### Fixes

- `[jest-cli]` export functions compatible with `import {default}` ([#8080](https://github.com/facebook/jest/pull/8080))
- `[jest-worker]`: Fix retries and error notification in workers ([#8079](https://github.com/facebook/jest/pull/8079))

### Chore & Maintenance

- `[pretty-format]`: Use `react-is` instead of manual `$$typeof` checks ([#8060](https://github.com/facebook/jest/pull/8060))

## 24.3.0

We skipped 24.2.0 because a draft was accidentally published. Please use `24.3.0` or a newer version instead.

### Features

- `[expect]`: Improve report when matcher fails, part 10 ([#7960](https://github.com/facebook/jest/pull/7960))
- `[expect]`: Improve report when matcher fails, part 11 ([#8008](https://github.com/facebook/jest/pull/8008))
- `[expect]`: Improve report when matcher fails, part 12 ([#8033](https://github.com/facebook/jest/pull/8033))
- `[expect]`: Improve report when matcher fails, part 7 ([#7866](https://github.com/facebook/jest/pull/7866))
- `[expect]`: Improve report when matcher fails, part 8 ([#7876](https://github.com/facebook/jest/pull/7876))
- `[expect]`: Improve report when matcher fails, part 9 ([#7940](https://github.com/facebook/jest/pull/7940))
- `[jest-circus/jest-jasmine2]` Warn if describe returns a value ([#7852](https://github.com/facebook/jest/pull/7852))
- `[jest-config]` Print error information on preset normalization error ([#7935](https://github.com/facebook/jest/pull/7935))
- `[jest-get-type]` Add `isPrimitive` function ([#7708](https://github.com/facebook/jest/pull/7708))
- `[jest-haste-map]` Add `skipPackageJson` option ([#7778](https://github.com/facebook/jest/pull/7778))
- `[jest-util]` Add `isPromise` ([#7852](https://github.com/facebook/jest/pull/7852))
- `[pretty-format]` Support `React.memo` ([#7891](https://github.com/facebook/jest/pull/7891))

### Fixes

- `[expect]` Fix `toStrictEqual` not considering arrays with objects having undefined values correctly ([#7938](https://github.com/facebook/jest/pull/7938))
- `[expect]` Fix custom async matcher stack trace ([#7652](https://github.com/facebook/jest/pull/7652))
- `[expect]` Fix non-object received value in toHaveProperty ([#7986](https://github.com/facebook/jest/pull/7986), [#8067](https://github.com/facebook/jest/pull/8067))
- `[expect]` Fix non-symmetric equal for Number ([#7948](https://github.com/facebook/jest/pull/7948))
- `[expect]` Remove duck typing and obsolete browser support code when comparing DOM nodes and use DOM-Level-3 API instead ([#7995](https://github.com/facebook/jest/pull/7995))
- `[jest-changed-files]` Fix `getChangedFilesFromRoots` to not return parts of the commit messages as if they were files, when the commit messages contained multiple paragraphs ([#7961](https://github.com/facebook/jest/pull/7961))
- `[jest-changed-files]` Fix pattern for HG changed files ([#8066](https://github.com/facebook/jest/pull/8066))
- `[jest-changed-files]` Improve default file selection for Mercurial repos ([#7880](https://github.com/facebook/jest/pull/7880))
- `[jest-circus]` Fix bug with test.only ([#7888](https://github.com/facebook/jest/pull/7888))
- `[jest-circus]`: Throw explicit error when errors happen after test is considered complete ([#8005](https://github.com/facebook/jest/pull/8005))
- `[jest-cli]` Fix prototype pollution vulnerability in dependency ([#7904](https://github.com/facebook/jest/pull/7904))
- `[jest-cli]` Refactor `-o` and `--coverage` combined ([#7611](https://github.com/facebook/jest/pull/7611))
- `[jest-environment-node]` Add missing globals: TextEncoder and TextDecoder ([#8022](https://github.com/facebook/jest/pull/8022))
- `[jest-haste-map]` Enforce uniqueness in names (mocks and haste ids) ([#8002](https://github.com/facebook/jest/pull/8002))
- `[jest-jasmine2]`: Throw explicit error when errors happen after test is considered complete ([#8005](https://github.com/facebook/jest/pull/8005))
- `[jest-mock]` Adds a type check to `prototype` to allow mocks of objects with a primitive `prototype` property. ([#8040](https://github.com/facebook/jest/pull/8040))
- `[jest-transform]` Normalize config and remove unnecessary checks, convert `TestUtils.js` to TypeScript ([#7801](https://github.com/facebook/jest/pull/7801))
- `[jest-util]`Make sure to not fail if unable to assign `toStringTag` to the `process` object, which is read only in Node 12 ([#8050](https://github.com/facebook/jest/pull/8050))
- `[jest-validate]` Fix validating async functions ([#7894](https://github.com/facebook/jest/issues/7894))
- `[jest-worker]` Fix `jest-worker` when using pre-allocated jobs ([#7934](https://github.com/facebook/jest/pull/7934))
- `[static]` Remove console log '-' on the front page ([#7977](https://github.com/facebook/jest/pull/7977))

### Chore & Maintenance

- `[*]`: Setup building, linting and testing of TypeScript ([#7808](https://github.com/facebook/jest/pull/7808), [#7855](https://github.com/facebook/jest/pull/7855), [#7951](https://github.com/facebook/jest/pull/7951))
- `[@jest/console]`: Extract custom `console` implementations from `jest-util` into a new separate package ([#8030](https://github.com/facebook/jest/pull/8030))
- `[@jest/core]` Create new package, which is `jest-cli` minus `yargs` and `prompts` ([#7696](https://github.com/facebook/jest/pull/7696))
- `[@jest/core]`: Migrate to TypeScript ([#7998](https://github.com/facebook/jest/pull/7998))
- `[@jest/fake-timers]`: Extract FakeTimers class from `jest-util` into a new separate package ([#7987](https://github.com/facebook/jest/pull/7987))
- `[@jest/reporter]`: New package extracted from `jest-cli` ([#7902](https://github.com/facebook/jest/pull/7902))
- `[@jest/reporters]`: Migrate to TypeScript ([#7994](https://github.com/facebook/jest/pull/7994), [#8045](https://github.com/facebook/jest/pull/8045))
- `[@jest/source-map]`: Extract `getCallsite` function from `jest-util` into a new separate package ([#8029](https://github.com/facebook/jest/pull/8029))
- `[@jest/test-result]`: Extract TestResult types and helpers into a new separate package ([#8034](https://github.com/facebook/jest/pull/8034))
- `[@jest/transform]`: Migrate to TypeScript ([#7918](https://github.com/facebook/jest/pull/7918), [#7945](https://github.com/facebook/jest/pull/7945))
- `[@jest/transform]`: New package extracted from `jest-runtime` ([#7915](https://github.com/facebook/jest/pull/7915))
- `[@jest/types]`: New package to handle shared types ([#7834](https://github.com/facebook/jest/pull/7834))
- `[babel-jest]`: Migrate to TypeScript ([#7862](https://github.com/facebook/jest/pull/7862))
- `[babel-plugin-jest-hoist]`: Migrate to TypeScript ([#7898](https://github.com/facebook/jest/pull/7898))
- `[diff-sequences]`: Migrate to Typescript ([#7820](https://github.com/facebook/jest/pull/7820))
- `[docs]` Add missing import to docs ([#7928](https://github.com/facebook/jest/pull/7928))
- `[docs]` Update automock configuration, add note related to manual mocks ([#8051](https://github.com/facebook/jest/pull/8051))
- `[docs]` Update/Organize TestSequencer and testSchedulerHelper code comments([#7984](https://github.com/facebook/jest/pull/7984))
- `[docs]`: Fix image paths in SnapshotTesting.md for current and version 24 ([#7872](https://github.com/facebook/jest/pull/7872))
- `[docs]`: Improve runAllTimers doc (it exhausts the micro-task queue) ([#8031](https://github.com/facebook/jest/pull/8031))
- `[docs]`: Update CONTRIBUTING.md to add information about running jest with `jest-circus` locally ([#8013](https://github.com/facebook/jest/pull/8013)).
- `[expect]`: Migrate to TypeScript ([#7919](https://github.com/facebook/jest/pull/7919), [#8028](https://github.com/facebook/jest/pull/8028))
- `[jest-changed-files]`: Migrate to TypeScript ([#7827](https://github.com/facebook/jest/pull/7827))
- `[jest-circus]`: Migrate to TypeScript ([#7916](https://github.com/facebook/jest/pull/7916))
- `[jest-cli]`: Migrate to TypeScript ([#8024](https://github.com/facebook/jest/pull/8024))
- `[jest-diff]`: Migrate to TypeScript ([#7824](https://github.com/facebook/jest/pull/7824), [#8027](https://github.com/facebook/jest/pull/8027))
- `[jest-docblock]`: Migrate to TypeScript ([#7836](https://github.com/facebook/jest/pull/7836))
- `[jest-each]`: Migrate to Typescript ([#8007](https://github.com/facebook/jest/pull/8007))
- `[jest-each]`: Refactor into multiple files with better types ([#8018](https://github.com/facebook/jest/pull/8018))
- `[jest-environment-jsdom]`: Migrate to TypeScript ([#7985](https://github.com/facebook/jest/pull/8003))
- `[jest-environment-node]`: Migrate to TypeScript ([#7985](https://github.com/facebook/jest/pull/7985))
- `[jest-get-type]`: Migrate to TypeScript ([#7818](https://github.com/facebook/jest/pull/7818))
- `[jest-haste-map]`: Migrate to TypeScript ([#7854](https://github.com/facebook/jest/pull/7854), [#7951](https://github.com/facebook/jest/pull/7951))
- `[jest-jasmine2]`: TS migration ([#7970](https://github.com/facebook/jest/pull/7970))
- `[jest-leak-detector]`: Migrate to TypeScript ([#7825](https://github.com/facebook/jest/pull/7825))
- `[jest-matcher-utils]`: Migrate to TypeScript ([#7835](https://github.com/facebook/jest/pull/7835))
- `[jest-message-util]`: Migrate to TypeScript ([#7834](https://github.com/facebook/jest/pull/7834))
- `[jest-mock]`: Migrate to TypeScript ([#7847](https://github.com/facebook/jest/pull/7847), [#7850](https://github.com/facebook/jest/pull/7850), [#7971](https://github.com/facebook/jest/pull/7971))
- `[jest-phabricator]`: Migrate to TypeScript ([#7965](https://github.com/facebook/jest/pull/7965))
- `[jest-regex-util]`: Migrate to TypeScript ([#7822](https://github.com/facebook/jest/pull/7822))
- `[jest-repl]`: Migrate to TypeScript ([#8000](https://github.com/facebook/jest/pull/8000))
- `[jest-resolve-dependencies]`: Migrate to TypeScript ([#7922](https://github.com/facebook/jest/pull/7922))
- `[jest-resolve]`: Migrate to TypeScript ([#7871](https://github.com/facebook/jest/pull/7871))
- `[jest-runner]`: Migrate to TypeScript ([#7968](https://github.com/facebook/jest/pull/7968))
- `[jest-runtime]`: Migrate to TypeScript ([#7964](https://github.com/facebook/jest/pull/7964), [#7988](https://github.com/facebook/jest/pull/7988))
- `[jest-serializer]`: Migrate to TypeScript ([#7841](https://github.com/facebook/jest/pull/7841))
- `[jest-snapshot]`: Migrate to TypeScript ([#7899](https://github.com/facebook/jest/pull/7899))
- `[jest-util]`: Migrate to TypeScript ([#7844](https://github.com/facebook/jest/pull/7844), [#8021](https://github.com/facebook/jest/pull/8021))
- `[jest-validate]`: Migrate to TypeScript ([#7991](https://github.com/facebook/jest/pull/7991))
- `[jest-watcher]`: Migrate to TypeScript ([#7843](https://github.com/facebook/jest/pull/7843))
- `[jest-worker]`: Migrate to TypeScript ([#7853](https://github.com/facebook/jest/pull/7853))
- `[jest]`: Migrate to TypeScript ([#8024](https://github.com/facebook/jest/pull/8024))
- `[pretty-format]`: Migrate to TypeScript ([#7809](https://github.com/facebook/jest/pull/7809), [#7809](https://github.com/facebook/jest/pull/7972))

### Performance

- `[jest-haste-map]` Optimize haste map tracking of deleted files with Watchman. ([#8056](https://github.com/facebook/jest/pull/8056))

## 24.1.0

### Features

- `[jest-resolve]`: Pass default resolver into custom resolvers ([#7714](https://github.com/facebook/jest/pull/7714))
- `[jest-cli]`: `global{Setup,Teardown}` use default export with es modules ([#7750](https://github.com/facebook/jest/pull/7750))
- `[jest-runtime]` Better error messages when the jest environment is used after teardown by async code ([#7756](https://github.com/facebook/jest/pull/7756))
- `[jest-jasmine2]` Will now only execute at most 5 concurrent tests _within the same testsuite_ when using `test.concurrent` ([#7770](https://github.com/facebook/jest/pull/7770))
- `[jest-circus]` Same as `[jest-jasmine2]`, only 5 tests will run concurrently by default ([#7770](https://github.com/facebook/jest/pull/7770))
- `[jest-config]` A new `maxConcurrency` option allows to change the number of tests allowed to run concurrently ([#7770](https://github.com/facebook/jest/pull/7770))

### Fixes

- `[jest-runtime]` Fix for mocks not working with module name mapper ([#7787](https://github.com/facebook/jest/pull/7787))
- `[jest-cli]` Break dependency cycle when using Jest programmatically ([#7707](https://github.com/facebook/jest/pull/7707))
- `[jest-config]` Extract setupFilesAfterEnv from preset ([#7724](https://github.com/facebook/jest/pull/7724))
- `[jest-cli]` Do not execute any `globalSetup` or `globalTeardown` if there are no tests to execute ([#7745](https://github.com/facebook/jest/pull/7745))
- `[jest-runtime]` Lock down version of `write-file-atomic` ([#7725](https://github.com/facebook/jest/pull/7725))
- `[jest-cli]` Print log entries when logging happens after test environment is torn down ([#7731](https://github.com/facebook/jest/pull/7731))
- `[jest-config]` Do not use a uuid as `name` since that breaks caching ([#7746](https://github.com/facebook/jest/pull/7746))
- `[jest-config]` Make sure `normalize` can consume `Defaults` without warnings ([#7742](https://github.com/facebook/jest/pull/7742))
- `[jest-config]` Allow `moduleFileExtensions` without 'js' for custom runners ([#7751](https://github.com/facebook/jest/pull/7751))
- `[jest-cli]` Load transformers before installing require hooks ([#7752](https://github.com/facebook/jest/pull/7752))
- `[jest-cli]` Handle missing `numTodoTests` in test results ([#7779](https://github.com/facebook/jest/pull/7779))
- `[jest-runtime]` Exclude setup/teardown files from coverage report ([#7790](https://github.com/facebook/jest/pull/7790))
- `[babel-jest]` Throw an error if `babel-jest` tries to transform a file ignored by Babel ([#7797](https://github.com/facebook/jest/pull/7797))
- `[babel-plugin-jest-hoist]` Ignore TS type references when looking for out-of-scope references ([#7799](https://github.com/facebook/jest/pull/7799))
- `[expect]` fixed asymmetrical equality of cyclic objects ([#7730](https://github.com/facebook/jest/pull/7730))

### Chore & Maintenance

- `[jest]` Update jest-junit to ^6.2.1 ([#7739](https://github.com/facebook/jest/pull/7739))
- `[website]` Fix broken help link on homepage ([#7706](https://github.com/facebook/jest/pull/7706))
- `[docs]` Changed Babel setup documentation to correctly compile `async/await` ([#7701](https://github.com/facebook/jest/pull/7701))

## 24.0.0

### Features

- `[jest-each]` [**BREAKING**] Add primitive pretty printing for interpolated titles ([#7694](https://github.com/facebook/jest/pull/7694))
- `[jest-runtime]` Add `jest.isolateModules` for scoped module initialization ([#6701](https://github.com/facebook/jest/pull/6701))
- `[jest-diff]` [**BREAKING**] Support diffing numbers and booleans instead of returning null for different ones ([#7605](https://github.com/facebook/jest/pull/7605))
- `[jest-diff]` [**BREAKING**] Replace `diff` with `diff-sequences` package ([#6961](https://github.com/facebook/jest/pull/6961))
- `[jest-cli]` [**BREAKING**] Only set error process error codes when they are non-zero ([#7363](https://github.com/facebook/jest/pull/7363))
- `[jest-config]` [**BREAKING**] Deprecate `setupTestFrameworkScriptFile` in favor of new `setupFilesAfterEnv` ([#7119](https://github.com/facebook/jest/pull/7119))
- `[jest-worker]` [**BREAKING**] Add functionality to call a `setup` method in the worker before the first call and a `teardown` method when ending the farm ([#7014](https://github.com/facebook/jest/pull/7014))
- `[jest-config]` [**BREAKING**] Set default `notifyMode` to `failure-change` ([#7024](https://github.com/facebook/jest/pull/7024))
- `[jest-haste-map]` [**BREAKING**] Remove support for `@providesModule` ([#6104](https://github.com/facebook/jest/pull/6104))
- `[jest-haste-map]` [**BREAKING**] Replace internal data structures to improve performance ([#6960](https://github.com/facebook/jest/pull/6960))
- `[jest-haste-map]` [**BREAKING**] Use relative paths to allow remote caching ([#7020](https://github.com/facebook/jest/pull/7020))
- `[jest-haste-map]` [**BREAKING**] Remove name from hash in `HasteMap.getCacheFilePath` ([#7218](https://github.com/facebook/jest/pull/7218))
- `[babel-preset-jest]` [**BREAKING**] Export a function instead of an object for Babel 7 compatibility ([#7203](https://github.com/facebook/jest/pull/7203))
- `[jest-haste-map]` [**BREAKING**] Expose relative paths when getting the file iterator ([#7321](https://github.com/facebook/jest/pull/7321))
- `[jest-cli]` [**BREAKING**] Run code transforms over `global{Setup,Teardown}` ([#7562](https://github.com/facebook/jest/pull/7562))
- `[jest-haste-map]` Add `hasteFS.getSize(path)` ([#7580](https://github.com/facebook/jest/pull/7580))
- `[jest-cli]` Print version ending in `-dev` when running a local Jest clone ([#7582](https://github.com/facebook/jest/pull/7582))
- `[jest-cli]` Add Support for `globalSetup` and `globalTeardown` in projects ([#6865](https://github.com/facebook/jest/pull/6865))
- `[jest-runtime]` Add `extraGlobals` to config to load extra global variables into the execution vm ([#7454](https://github.com/facebook/jest/pull/7454))
- `[jest-util]` Export `specialChars` containing Unicode characters and ANSI escapes for console output ([#7532](https://github.com/facebook/jest/pull/7532))
- `[jest-config]` Handle typescript (`ts` and `tsx`) by default ([#7533](https://github.com/facebook/jest/pull/7533))
- `[jest-validate]` Add support for comments in `package.json` using a `"//"` key ([#7295](https://github.com/facebook/jest/pull/7295))
- `[jest-config]` Add shorthand for watch plugins and runners ([#7213](https://github.com/facebook/jest/pull/7213))
- `[jest-jasmine2/jest-circus/jest-cli]` Add test.todo ([#6996](https://github.com/facebook/jest/pull/6996))
- `[pretty-format]` Option to not escape strings in diff messages ([#5661](https://github.com/facebook/jest/pull/5661))
- `[jest-haste-map]` Add `getFileIterator` to `HasteFS` for faster file iteration ([#7010](https://github.com/facebook/jest/pull/7010))
- `[jest-config]` Add `readConfigs` function, previously in `jest-cli` ([#7096](https://github.com/facebook/jest/pull/7096))
- `[jest-snapshot]` Enable configurable snapshot paths ([#6143](https://github.com/facebook/jest/pull/6143))
- `[pretty-format]` Support HTMLCollection and NodeList in DOMCollection plugin ([#7125](https://github.com/facebook/jest/pull/7125))
- `[jest-runtime]` Pass the normalized configuration to script transformers ([#7148](https://github.com/facebook/jest/pull/7148))
- `[expect]` Improve report when assertion fails, part 3 ([#7152](https://github.com/facebook/jest/pull/7152))
- `[jest-runtime]` If `require` fails without a file extension, print all files that match with one ([#7160](https://github.com/facebook/jest/pull/7160))
- `[jest-haste-map]` Make `ignorePattern` optional ([#7166](https://github.com/facebook/jest/pull/7166))
- `[jest-haste-map]` Add `getCacheFilePath` to get the path to the cache file for a `HasteMap` instance ([#7217](https://github.com/facebook/jest/pull/7217))
- `[jest-runtime]` Remove `cacheDirectory` from `ignorePattern` for `HasteMap` if not necessary ([#7166](https://github.com/facebook/jest/pull/7166))
- `[jest-validate]` Add syntax to validate multiple permitted types ([#7207](https://github.com/facebook/jest/pull/7207))
- `[jest-config]` Accept an array as as well as a string for `testRegex` ([#7209]https://github.com/facebook/jest/pull/7209))
- `[expect/jest-matcher-utils]` Improve report when assertion fails, part 4 ([#7241](https://github.com/facebook/jest/pull/7241))
- `[expect/jest-matcher-utils]` Improve report when assertion fails, part 5 ([#7557](https://github.com/facebook/jest/pull/7557))
- `[expect]` Check constructor equality in .toStrictEqual() ([#7005](https://github.com/facebook/jest/pull/7005))
- `[jest-util]` Add `jest.getTimerCount()` to get the count of scheduled fake timers ([#7285](https://github.com/facebook/jest/pull/7285))
- `[jest-config]` Add `dependencyExtractor` option to use a custom module to extract dependencies from files ([#7313](https://github.com/facebook/jest/pull/7313), [#7349](https://github.com/facebook/jest/pull/7349), [#7350](https://github.com/facebook/jest/pull/7350), [#7362](https://github.com/facebook/jest/pull/7362))
- `[jest-haste-map]` Accept a `getCacheKey` method in `hasteImplModulePath` modules to reset the cache when the logic changes ([#7350](https://github.com/facebook/jest/pull/7350))
- `[jest-config]` Add `haste.computeSha1` option to compute the sha-1 of the files in the haste map ([#7345](https://github.com/facebook/jest/pull/7345))
- `[expect]` `expect(Infinity).toBeCloseTo(Infinity)` Treats `Infinity` as equal in toBeCloseTo matcher ([#7405](https://github.com/facebook/jest/pull/7405))
- `[jest-worker]` Add node worker-thread support to jest-worker ([#7408](https://github.com/facebook/jest/pull/7408))
- `[jest-config]` Allow `bail` setting to be configured with a number allowing tests to abort after `n` of failures ([#7335](https://github.com/facebook/jest/pull/7335))
- `[jest-config]` Allow % based configuration of `--max-workers` ([#7494](https://github.com/facebook/jest/pull/7494))
- `[jest-runner]` Instantiate the test environment class with the current `testPath` ([#7442](https://github.com/facebook/jest/pull/7442))
- `[jest-config]` Always resolve jest-environment-jsdom from jest-config ([#7476](https://github.com/facebook/jest/pull/7476))
- `[expect]` Improve report when assertion fails, part 6 ([#7621](https://github.com/facebook/jest/pull/7621))
- `[jest-worker]` Add `enableWorkerThreads` option to explicitly opt-in to `worker_threads` if available ([#7681](https://github.com/facebook/jest/pull/7681))

### Fixes

- `[expect]` Accept inherited properties in `toHaveProperty` matcher ([#7686](https://github.com/facebook/jest/pull/7686))
- `[jest-diff]` Do not claim that `-0` and `0` have no visual difference ([#7605](https://github.com/facebook/jest/pull/7605))
- `[jest-mock]` Fix automock for numeric function names ([#7653](https://github.com/facebook/jest/pull/7653))
- `[jest-config]` Ensure `existsSync` is only called with a string parameter ([#7607](https://github.com/facebook/jest/pull/7607))
- `[expect]` `toStrictEqual` considers sparseness of arrays. ([#7591](https://github.com/facebook/jest/pull/7591))
- `[jest-cli]` Fix empty coverage data for untested files ([#7388](https://github.com/facebook/jest/pull/7388))
- `[jest-cli]` [**BREAKING**] Do not use `text-summary` coverage reporter by default if other reporters are configured ([#7058](https://github.com/facebook/jest/pull/7058))
- `[jest-mock]` [**BREAKING**] Fix bugs with mock/spy result tracking of recursive functions ([#6381](https://github.com/facebook/jest/pull/6381))
- `[jest-haste-map]` [**BREAKING**] Recover files correctly after haste name collisions are fixed ([#7329](https://github.com/facebook/jest/pull/7329))
- `[pretty-format]` [**BREAKING**] Omit non-enumerable symbol properties ([#7448](https://github.com/facebook/jest/pull/7448))
- `[*]` [**BREAKING**] Upgrade to Babel 7, dropping support for Babel 6 ([#7016](https://github.com/facebook/jest/pull/7016))
- `[jest-cli]` Avoid watch mode causing bad terminal behavior in some cases ([#7523](https://github.com/facebook/jest/pull/7523))
- `[jest-runner/jest-worker]` Fix missing console output in verbose mode ([#6871](https://github.com/facebook/jest/pull/6871))
- `[expect]` Standardize file naming in `expect` ([#7306](https://github.com/facebook/jest/pull/7306))
- `[jest-each]` Add empty array validation check ([#7249](https://github.com/facebook/jest/pull/7249))
- `[jest-cli]` Interrupt tests if interactive watch plugin key is pressed ([#7222](https://github.com/facebook/jest/pull/7222))
- `[jest-each]` Add each array validation check ([#7033](https://github.com/facebook/jest/pull/7033))
- `[jest-haste-map]` Do not visit again files with the same sha-1 ([#6990](https://github.com/facebook/jest/pull/6990))
- `[jest-jasmine2]` Fix memory leak in Error objects hold by the framework ([#6965](https://github.com/facebook/jest/pull/6965))
- `[jest-haste-map]` Fixed Haste whitelist generation for scoped modules on Windows ([#6980](https://github.com/facebook/jest/pull/6980))
- `[jest-mock]` Fix inheritance of static properties and methods in mocks ([#7003](https://github.com/facebook/jest/pull/7003))
- `[jest-mock]` Fix mocking objects without `Object.prototype` in their prototype chain ([#7003](https://github.com/facebook/jest/pull/7003))
- `[jest-mock]` Check `_isMockFunction` is true rather than truthy on potential mocks ([#7017](https://github.com/facebook/jest/pull/7017))
- `[jest-cli]` Update jest-cli to show git ref in message when using `changedSince` ([#7028](https://github.com/facebook/jest/pull/7028))
- `[jest-jasmine2`] Fix crash when test return Promise rejected with null ([#7049](https://github.com/facebook/jest/pull/7049))
- `[jest-runtime]` Check `_isMockFunction` is true rather than truthy on potential global mocks ([#7017](https://github.com/facebook/jest/pull/7017))
- `[jest-jasmine]` Show proper error message from async `assert` errors ([#6821](https://github.com/facebook/jest/pull/6821))
- `[jest-jasmine2]` Better error message when a describe block is empty ([#6372](https://github.com/facebook/jest/pull/6372))
- `[jest-jasmine2]` Pending calls inside async tests are reported as pending not failed ([#6782](https://github.com/facebook/jest/pull/6782))
- `[jest-circus]` Better error message when a describe block is empty ([#6372](https://github.com/facebook/jest/pull/6372))
- `[jest-jasmine2]` Add missing testLocationResults for `xit` and `fit` ([#6482](https://github.com/facebook/jest/pull/6482))
- `[expect]` Return false from asymmetric matchers if received value isn’t string ([#7107](https://github.com/facebook/jest/pull/7107))
- `[jest-cli]` Fix unhandled error when a bad revision is provided to `changedSince` ([#7115](https://github.com/facebook/jest/pull/7115))
- `[jest-config]` Moved dynamically assigned `cwd` from `jest-cli` to default configuration in `jest-config` ([#7146](https://github.com/facebook/jest/pull/7146))
- `[jest-config]` Fix `getMaxWorkers` on termux ([#7154](https://github.com/facebook/jest/pull/7154))
- `[jest-runtime]` Throw an explicit error if `js` is missing from `moduleFileExtensions` ([#7160](https://github.com/facebook/jest/pull/7160))
- `[jest-runtime]` Fix missing coverage when using negative glob pattern in `testMatch` ([#7170](https://github.com/facebook/jest/pull/7170))
- `[*]` Ensure `maxWorkers` is at least 1 (was 0 in some cases where there was only 1 CPU) ([#7182](https://github.com/facebook/jest/pull/7182))
- `[jest-runtime]` Fix transform cache invalidation when requiring a test file from multiple projects ([#7186](https://github.com/facebook/jest/pull/7186))
- `[jest-changed-files]` Return correctly the changed files when using `lastCommit=true` on Mercurial repositories ([#7228](https://github.com/facebook/jest/pull/7228))
- `[babel-jest]` Cache includes babel environment variables ([#7239](https://github.com/facebook/jest/pull/7239))
- `[jest-config]` Use strings instead of `RegExp` instances in normalized configuration ([#7251](https://github.com/facebook/jest/pull/7251))
- `[jest-circus]` Make sure to display real duration even if time is mocked ([#7264](https://github.com/facebook/jest/pull/7264))
- `[expect]` Improves the failing message for `toStrictEqual` matcher. ([#7224](https://github.com/facebook/jest/pull/7224))
- `[expect]` Improves the failing message for `toEqual` matcher. ([#7325](https://github.com/facebook/jest/pull/7325))
- `[jest-resolve]` Fix not being able to resolve path to mapped file with custom platform ([#7312](https://github.com/facebook/jest/pull/7312))
- `[jest-message-util]` Improve parsing of error messages for unusually formatted stack traces ([#7319](https://github.com/facebook/jest/pull/7319))
- `[jest-runtime]` Ensure error message text is not lost on errors with code frames ([#7319](https://github.com/facebook/jest/pull/7319))
- `[jest-haste-map]` Fix to resolve path that is start with words same as rootDir ([#7324](https://github.com/facebook/jest/pull/7324))
- `[expect]` Fix toMatchObject matcher when used with `Object.create(null)` ([#7334](https://github.com/facebook/jest/pull/7334))
- `[jest-haste-map]` Remove legacy condition for duplicate module detection ([#7333](https://github.com/facebook/jest/pull/7333))
- `[jest-haste-map]` Fix `require` detection with trailing commas and ignore `import typeof` modules ([#7385](https://github.com/facebook/jest/pull/7385))
- `[jest-cli]` Fix to set prettierPath via config file ([#7412](https://github.com/facebook/jest/pull/7412))
- `[expect]` Test more precisely for class instance getters ([#7477](https://github.com/facebook/jest/pull/7477))
- `[jest-cli]` Support dashed args ([#7497](https://github.com/facebook/jest/pull/7497))
- `[jest-cli]` Fix to run in band tests if watch mode enable when runInBand arg used ([#7518](https://github.com/facebook/jest/pull/7518))
- `[jest-runtime]` Fix mistake as test files when run coverage issue. ([#7506](https://github.com/facebook/jest/pull/7506))
- `[jest-cli]` print info about passWithNoTests flag ([#7309](https://github.com/facebook/jest/pull/7309))
- `[pretty-format]` Omit unnecessary symbol filter for object keys ([#7457](https://github.com/facebook/jest/pull/7457))
- `[jest-runtime]` Fix `requireActual` on node_modules with mock present ([#7404](https://github.com/facebook/jest/pull/7404))
- `[jest-resolve]` Fix `isBuiltinModule` to support versions of node without `module.builtinModules` ([#7565](https://github.com/facebook/jest/pull/7565))
- `[babel-jest]` Set `cwd` to be resilient to it changing during the runtime of the tests ([#7574](https://github.com/facebook/jest/pull/7574))
- `[jest-snapshot]` Write and read snapshots from disk even if `fs` is mocked ([#7080](https://github.com/facebook/jest/pull/7080))
- `[jest-config]` Normalize `config.cwd` and `config.rootDir` using `realpath ([#7598](https://github.com/facebook/jest/pull/7598))
- `[jest-environment-node]` Fix buffer property is not ArrayBuffer issue. ([#7626](https://github.com/facebook/jest/pull/7626))
- `[babel-plugin-jest-hoist]` Ignore TS type annotations when looking for out-of-scope references ([#7641](https://github.com/facebook/jest/pull/7641))
- `[jest-config]` Add name to project if one does not exist to pick correct resolver ([#5862](https://github.com/facebook/jest/pull/5862))
- `[jest-runtime]` Pass `watchPathIgnorePatterns` to Haste instance ([#7585](https://github.com/facebook/jest/pull/7585))
- `[jest-runtime]` Resolve mock files via Haste when using `require.resolve` ([#7687](https://github.com/facebook/jest/pull/7687))

### Chore & Maintenance

- `[*]` [**BREAKING**] Require Node.js 6+ for all packages ([#7258](https://github.com/facebook/jest/pull/7258))
- `[jest-util]` [**BREAKING**] Remove long-deprecated globals for fake timers ([#7285](https://github.com/facebook/jest/pull/7285))
- `[*]` [**BREAKING**] Upgrade to Micromatch 3 ([#6650](https://github.com/facebook/jest/pull/6650))
- `[*]` [**BREAKING**] Remove regenerator-runtime injection ([#7595](https://github.com/facebook/jest/pull/7595))
- `[jest-worker]` Disable `worker_threads` to avoid issues with libraries to ready for it ([#7681](https://github.com/facebook/jest/pull/7681))
- `[docs]` Fix message property in custom matcher example to return a function instead of a constant. ([#7426](https://github.com/facebook/jest/pull/7426))
- `[jest-circus]` Standardize file naming in `jest-circus` ([#7301](https://github.com/facebook/jest/pull/7301))
- `[docs]` Add synchronous test.each setup ([#7150](https://github.com/facebook/jest/pull/7150))
- `[docs]` Add `this.extend` to the Custom Matchers API reference ([#7130](https://github.com/facebook/jest/pull/7130))
- `[docs]` Fix default value for `coverageReporters` value in configuration docs ([#7126](https://github.com/facebook/jest/pull/7126))
- `[docs]` Add link for jest-extended in expect docs ([#7078](https://github.com/facebook/jest/pull/7078))
- `[jest-util]` Add ErrorWithStack class ([#7067](https://github.com/facebook/jest/pull/7067))
- `[docs]` Document `--runTestsByPath` CLI parameter ([#7046](https://github.com/facebook/jest/pull/7046))
- `[docs]` Fix babel-core installation instructions ([#6745](https://github.com/facebook/jest/pull/6745))
- `[docs]` Explain how to rewrite assertions to avoid large irrelevant diff ([#6971](https://github.com/facebook/jest/pull/6971))
- `[examples]` add example using Babel 7 ([#6983](https://github.com/facebook/jest/pull/6983))
- `[docs]` Replace shallow equality with referential identity in `ExpectAPI.md` ([#6991](https://github.com/facebook/jest/pull/6991))
- `[jest-changed-files]` Refactor to use `execa` over `child_process` ([#6987](https://github.com/facebook/jest/pull/6987))
- `[*]` Bump dated dependencies ([#6978](https://github.com/facebook/jest/pull/6978))
- `[scripts]` Don’t make empty sub-folders for ignored files in build folder ([#7001](https://github.com/facebook/jest/pull/7001))
- `[docs]` Add missing export statement in `puppeteer_environment.js` under `docs/Puppeteer.md` ([#7127](https://github.com/facebook/jest/pull/7127))
- `[docs]` Removed useless expect.assertions in `TestingAsyncCode.md` ([#7131](https://github.com/facebook/jest/pull/7131))
- `[docs]` Remove references to `@providesModule` which isn't supported anymore ([#7147](https://github.com/facebook/jest/pull/7147))
- `[docs]` Update `setupFiles` documentation for clarity ([#7187](https://github.com/facebook/jest/pull/7187))
- `[docs]` Change `require.require*` to `jest.require*` ([#7210](https://github.com/facebook/jest/pull/7210))
- `[jest-circus]` Add readme.md ([#7198](https://github.com/facebook/jest/pull/7198))
- `[jest-editor-support]` Remove from the repository ([#7232](https://github.com/facebook/jest/pull/7232))
- `[jest-test-typescript-parser]` Remove from the repository ([#7232](https://github.com/facebook/jest/pull/7232))
- `[tests]` Free tests from the dependency on value of FORCE_COLOR ([#6585](https://github.com/facebook/jest/pull/6585/files))
- `[*]` Add babel plugin to make sure Jest is unaffected by fake Promise implementations ([#7225](https://github.com/facebook/jest/pull/7225))
- `[docs]` Add correct default value for `testUrl` config option ([#7277](https://github.com/facebook/jest/pull/7277))
- `[docs]` Remove duplicate code in `MockFunctions` ([#7297](https://github.com/facebook/jest/pull/7297))
- `[*]` Add check for Facebook copyright headers on CI ([#7370](https://github.com/facebook/jest/pull/7370))
- `[*]` Update Facebook copyright headers ([#7589](https://github.com/facebook/jest/pull/7589))
- `[jest-haste-map]` Refactor `dependencyExtractor` and tests ([#7385](https://github.com/facebook/jest/pull/7385))
- `[docs]` Clearify conditional setting of `NODE_ENV` ([#7369](https://github.com/facebook/jest/pull/7369))
- `[docs]` Clarify conditional setting of `NODE_ENV` ([#7369](https://github.com/facebook/jest/pull/7369))
- `[*]` Standardize file names ([#7316](https://github.com/facebook/jest/pull/7316), [#7266](https://github.com/facebook/jest/pull/7266), [#7238](https://github.com/facebook/jest/pull/7238), [#7314](https://github.com/facebook/jest/pull/7314), [#7467](https://github.com/facebook/jest/pull/7467), [#7464](https://github.com/facebook/jest/pull/7464)), [#7471](https://github.com/facebook/jest/pull/7471))
- `[docs]` Add `testPathIgnorePatterns` in CLI documentation ([#7440](https://github.com/facebook/jest/pull/7440))
- `[docs]` Removed misleading text about `describe()` grouping together tests into a test suite ([#7434](https://github.com/facebook/jest/pull/7434))
- `[diff-sequences]` Add performance benchmark to package ([#7603](https://github.com/facebook/jest/pull/7603))
- `[*]` Replace as many `Object.assign` with object spread as possible ([#7627](https://github.com/facebook/jest/pull/7627))
- `[ci]` Initial support for Azure Pipelines ([#7556](https://github.com/facebook/jest/pull/7556))

### Performance

- `[jest-mock]` Improve `getType` function performance. ([#7159](https://github.com/facebook/jest/pull/7159))

## 23.6.0

### Features

- `[jest-cli]` Add `changedSince` to allowed watch mode configs ([#6955](https://github.com/facebook/jest/pull/6955))
- `[babel-jest]` Add support for `babel.config.js` added in Babel 7.0.0 ([#6911](https://github.com/facebook/jest/pull/6911))
- `[jest-resolve]` Add support for an experimental `mapper` option (Watchman crawler only) that adds virtual files to the Haste map ([#6940](https://github.com/facebook/jest/pull/6940))

### Fixes

- `[jest-resolve]` Only resolve realpath once in try-catch ([#6925](https://github.com/facebook/jest/pull/6925))
- `[expect]` Fix TypeError in `toBeInstanceOf` on `null` or `undefined` ([#6912](https://github.com/facebook/jest/pull/6912))
- `[jest-jasmine2]` Throw a descriptive error if the first argument supplied to a hook was not a function ([#6917](https://github.com/facebook/jest/pull/6917)) and ([#6931](https://github.com/facebook/jest/pull/6931))
- `[jest-circus]` Throw a descriptive error if the first argument supplied to a hook was not a function ([#6917](https://github.com/facebook/jest/pull/6917)) and ([#6931](https://github.com/facebook/jest/pull/6931))
- `[expect]` Fix variadic custom asymmetric matchers ([#6898](https://github.com/facebook/jest/pull/6898))
- `[jest-cli]` Fix incorrect `testEnvironmentOptions` warning ([#6852](https://github.com/facebook/jest/pull/6852))
- `[jest-each]` Prevent done callback being supplied to describe ([#6843](https://github.com/facebook/jest/pull/6843))
- `[jest-config]` Better error message for a case when a preset module was found, but no `jest-preset.js` or `jest-preset.json` at the root ([#6863](https://github.com/facebook/jest/pull/6863))
- `[jest-haste-map]` Catch crawler error when unsuccessfully reading directories ([#6761](https://github.com/facebook/jest/pull/6761))

### Chore & Maintenance

- `[docs]` Add custom toMatchSnapshot matcher docs ([#6837](https://github.com/facebook/jest/pull/6837))
- `[docs]` Improve the documentation regarding preset configuration ([#6864](https://github.com/facebook/jest/issues/6864))
- `[docs]` Clarify usage of `--projects` CLI option ([#6872](https://github.com/facebook/jest/pull/6872))
- `[docs]` Correct `failure-change` notification mode ([#6878](https://github.com/facebook/jest/pull/6878))
- `[scripts]` Don’t remove node_modules from subdirectories of presets in e2e tests ([#6948](https://github.com/facebook/jest/pull/6948))
- `[diff-sequences]` Double-check number of differences in tests ([#6953](https://github.com/facebook/jest/pull/6953))

## 23.5.0

### Features

- `[jest-cli]` Add package name to `NotifyReporter` notification ([#5898](https://github.com/facebook/jest/pull/5898))
- `[jest-runner]` print stack trace when `process.exit` is called from user code ([#6714](https://github.com/facebook/jest/pull/6714))
- `[jest-each]` introduces `%#` option to add index of the test to its title ([#6414](https://github.com/facebook/jest/pull/6414))
- `[pretty-format]` Support serializing `DocumentFragment` ([#6705](https://github.com/facebook/jest/pull/6705))
- `[jest-validate]` Add `recursive` and `recursiveBlacklist` options for deep config checks ([#6802](https://github.com/facebook/jest/pull/6802))
- `[jest-cli]` Check watch plugins for key conflicts ([#6697](https://github.com/facebook/jest/pull/6697))

### Fixes

- `[jest-snapshot]` Mark snapshots as obsolete when moved to an inline snapshot ([#6773](https://github.com/facebook/jest/pull/6773))
- `[jest-config]` Fix `--coverage` with `--findRelatedTests` overwriting `collectCoverageFrom` options ([#6736](https://github.com/facebook/jest/pull/6736))
- `[jest-config]` Update default config for testURL from 'about:blank' to 'http://localhost' to address latest JSDOM security warning. ([#6792](https://github.com/facebook/jest/pull/6792))
- `[jest-cli]` Fix `testMatch` not working with negations ([#6648](https://github.com/facebook/jest/pull/6648))
- `[jest-cli]` Don't report promises as open handles ([#6716](https://github.com/facebook/jest/pull/6716))
- `[jest-each]` Add timeout support to parameterised tests ([#6660](https://github.com/facebook/jest/pull/6660))
- `[jest-cli]` Improve the message when running coverage while there are no files matching global threshold ([#6334](https://github.com/facebook/jest/pull/6334))
- `[jest-snapshot]` Correctly merge property matchers with the rest of the snapshot in `toMatchSnapshot`. ([#6528](https://github.com/facebook/jest/pull/6528))
- `[jest-snapshot]` Add error messages for invalid property matchers. ([#6528](https://github.com/facebook/jest/pull/6528))
- `[jest-cli]` Show open handles from inside test files as well ([#6263](https://github.com/facebook/jest/pull/6263))
- `[jest-haste-map]` Fix a problem where creating folders ending with `.js` could cause a crash ([#6818](https://github.com/facebook/jest/pull/6818))

### Chore & Maintenance

- `[docs]` Document another option to avoid warnings with React 16 ([#5258](https://github.com/facebook/jest/issues/5258))
- `[docs]` Add note explaining when `jest.setTimeout` should be called ([#6817](https://github.com/facebook/jest/pull/6817/files))
- `[docs]` Fixed bug in example code ([#6828](https://github.com/facebook/jest/pull/6828))

## 23.4.2

### Performance

- `[jest-changed-files]` limit git and hg commands to specified roots ([#6732](https://github.com/facebook/jest/pull/6732))

### Fixes

- `[jest-circus]` Fix retryTimes so errors are reset before re-running ([#6762](https://github.com/facebook/jest/pull/6762))
- `[docs]` Update `expect.objectContaining()` description ([#6754](https://github.com/facebook/jest/pull/6754))
- `[babel-jest]` Make `getCacheKey()` take into account `createTransformer` options ([#6699](https://github.com/facebook/jest/pull/6699))
- `[jest-jasmine2]` Use prettier through `require` instead of `localRequire`. Fixes `matchInlineSnapshot` where prettier dependencies like `path` and `fs` are mocked with `jest.mock`. ([#6776](https://github.com/facebook/jest/pull/6776))
- `[docs]` Fix contributors link ([#6711](https://github.com/facebook/jest/pull/6711))
- `[website]` Fix website versions page to link to correct language ([#6734](https://github.com/facebook/jest/pull/6734))
- `[expect]` Update `toContain` suggestion to contain equal message ([#6792](https://github.com/facebook/jest/pull/6810))

## 23.4.1

### Features

- `[jest-cli]` Watch plugins now have access to a broader range of global configuration options in their `updateConfigAndRun` callbacks, so they can provide a wider set of extra features ([#6473](https://github.com/facebook/jest/pull/6473))
- `[jest-snapshot]` `babel-traverse` is now passed to `jest-snapshot` explicitly to avoid unnecessary requires in every test

### Fixes

- `[jest-haste-map]` Optimize watchman crawler by using `glob` on initial query ([#6689](https://github.com/facebook/jest/pull/6689))
- `[pretty-format]` Fix formatting of invalid Date objects ([#6635](https://github.com/facebook/jest/pull/6635))

## 23.4.0

### Features

- `[jest-haste-map]` Add `computeDependencies` flag to avoid opening files if not needed ([#6667](https://github.com/facebook/jest/pull/6667))
- `[jest-runtime]` Support `require.resolve.paths` ([#6471](https://github.com/facebook/jest/pull/6471))
- `[jest-runtime]` Support `paths` option for `require.resolve` ([#6471](https://github.com/facebook/jest/pull/6471))

### Fixes

- `[jest-runner]` Force parallel runs for watch mode, to avoid TTY freeze ([#6647](https://github.com/facebook/jest/pull/6647))
- `[jest-cli]` properly reprint resolver errors in watch mode ([#6407](https://github.com/facebook/jest/pull/6407))
- `[jest-cli]` Write configuration to stdout when the option was explicitly passed to Jest ([#6447](https://github.com/facebook/jest/pull/6447))
- `[jest-cli]` Fix regression on non-matching suites ([6657](https://github.com/facebook/jest/pull/6657))
- `[jest-runtime]` Roll back `micromatch` version to prevent regression when matching files ([#6661](https://github.com/facebook/jest/pull/6661))

## 23.3.0

### Features

- `[jest-cli]` Allow watch plugin to be configured ([#6603](https://github.com/facebook/jest/pull/6603))
- `[jest-snapshot]` Introduce `toMatchInlineSnapshot` and `toThrowErrorMatchingInlineSnapshot` matchers ([#6380](https://github.com/facebook/jest/pull/6380))

### Fixes

- `[jest-regex-util]` Improve handling already escaped path separators on Windows ([#6523](https://github.com/facebook/jest/pull/6523))
- `[jest-cli]` Fix `testNamePattern` value with interactive snapshots ([#6579](https://github.com/facebook/jest/pull/6579))
- `[jest-cli]` Fix enter to interrupt watch mode ([#6601](https://github.com/facebook/jest/pull/6601))

### Chore & Maintenance

- `[website]` Switch domain to https://jestjs.io ([#6549](https://github.com/facebook/jest/pull/6549))
- `[tests]` Improve stability of `yarn test` on Windows ([#6534](https://github.com/facebook/jest/pull/6534))
- `[*]` Transpile object shorthand into Node 4 compatible syntax ([#6582](https://github.com/facebook/jest/pull/6582))
- `[*]` Update all legacy links to jestjs.io ([#6622](https://github.com/facebook/jest/pull/6622))
- `[docs]` Add docs for 23.1, 23.2, and 23.3 ([#6623](https://github.com/facebook/jest/pull/6623))
- `[website]` Only test/deploy website if relevant files are changed ([#6626](https://github.com/facebook/jest/pull/6626))
- `[docs]` Describe behavior of `resetModules` option when set to `false` ([#6641](https://github.com/facebook/jest/pull/6641))

## 23.2.0

### Features

- `[jest-each]` Add support for keyPaths in test titles ([#6457](https://github.com/facebook/jest/pull/6457))
- `[jest-cli]` Add `jest --init` option that generates a basic configuration file with a short description for each option ([#6442](https://github.com/facebook/jest/pull/6442))
- `[jest.retryTimes]` Add `jest.retryTimes()` option that allows failed tests to be retried n-times when using jest-circus. ([#6498](https://github.com/facebook/jest/pull/6498))

### Fixes

- `[docs]` Fixed error in documentation for expect.not.arrayContaining(array). ([#6491](https://github.com/facebook/jest/pull/6491))
- `[jest-cli]` Add check to make sure one or more tests have run before notifying when using `--notify` ([#6495](https://github.com/facebook/jest/pull/6495))
- `[jest-cli]` Pass `globalConfig` as a parameter to `globalSetup` and `globalTeardown` functions ([#6486](https://github.com/facebook/jest/pull/6486))
- `[jest-config]` Add missing options to the `defaults` object ([#6428](https://github.com/facebook/jest/pull/6428))
- `[expect]` Using symbolic property names in arrays no longer causes the `toEqual` matcher to fail ([#6391](https://github.com/facebook/jest/pull/6391))
- `[expect]` `toEqual` no longer tries to compare non-enumerable symbolic properties, to be consistent with non-symbolic properties. ([#6398](https://github.com/facebook/jest/pull/6398))
- `[jest-util]` `console.timeEnd` now properly log elapsed time in milliseconds. ([#6456](https://github.com/facebook/jest/pull/6456))
- `[jest-mock]` Fix `MockNativeMethods` access in react-native `jest.mock()` ([#6505](https://github.com/facebook/jest/pull/6505))
- `[jest-cli]` Fix `reporters` for `moduleName` = `'default'` ([#6542](https://github.com/facebook/jest/pull/6542))

### Chore & Maintenance

- `[docs]` Add jest-each docs for 1 dimensional arrays ([#6444](https://github.com/facebook/jest/pull/6444/files))

## 23.1.0

### Features

- `[jest-each]` Add pretty-format serialising to each titles ([#6357](https://github.com/facebook/jest/pull/6357))
- `[jest-cli]` shouldRunTestSuite watch hook now receives an object with `config`, `testPath` and `duration` ([#6350](https://github.com/facebook/jest/pull/6350))
- `[jest-each]` Support one dimensional array of data ([#6351](https://github.com/facebook/jest/pull/6351))
- `[jest-watch]` create new package `jest-watch` to ease custom watch plugin development ([#6318](https://github.com/facebook/jest/pull/6318))
- `[jest-circus]` Make hooks in empty describe blocks error ([#6320](https://github.com/facebook/jest/pull/6320))
- Add a config/CLI option `errorOnDeprecated` which makes calling deprecated APIs throw hepful error messages ([#6339](https://github.com/facebook/jest/pull/6339))

### Fixes

- `[jest-each]` Fix pluralising missing arguments error ([#6369](https://github.com/facebook/jest/pull/6369))
- `[jest-each]` Stop test title concatenating extra args ([#6346](https://github.com/facebook/jest/pull/6346))
- `[expect]` toHaveBeenNthCalledWith/nthCalledWith gives wrong call messages if not matched ([#6340](https://github.com/facebook/jest/pull/6340))
- `[jest-each]` Make sure invalid arguments to `each` points back to the user's code ([#6347](https://github.com/facebook/jest/pull/6347))
- `[expect]` toMatchObject throws TypeError when a source property is null ([#6313](https://github.com/facebook/jest/pull/6313))
- `[jest-cli]` Normalize slashes in paths in CLI output on Windows ([#6310](https://github.com/facebook/jest/pull/6310))
- `[jest-cli]` Fix run beforeAll in excluded suites tests" mode. ([#6234](https://github.com/facebook/jest/pull/6234))
- `[jest-haste-map`] Compute SHA-1s for non-tracked files when using Node crawler ([#6264](https://github.com/facebook/jest/pull/6264))

### Chore & Maintenance

- `[docs]` Improve documentation of `mockClear`, `mockReset`, and `mockRestore` ([#6227](https://github.com/facebook/jest/pull/6227/files))
- `[jest-each]` Refactor each to use shared implementation with core ([#6345](https://github.com/facebook/jest/pull/6345))
- `[jest-each]` Update jest-each docs for serialising values into titles ([#6337](https://github.com/facebook/jest/pull/6337))
- `[jest-circus]` Add dependency on jest-each ([#6309](https://github.com/facebook/jest/pull/6309))
- `[filenames]` Rename "integration-tests" to "e2e" ([#6315](https://github.com/facebook/jest/pull/6315))
- `[docs]` Mention the use of commit hash with `--changedSince` flag ([#6330](https://github.com/facebook/jest/pull/6330))

## 23.0.1

### Chore & Maintenance

- `[jest-jasemine2]` Add dependency on jest-each ([#6308](https://github.com/facebook/jest/pull/6308))
- `[jest-each]` Move jest-each into core Jest ([#6278](https://github.com/facebook/jest/pull/6278))
- `[examples]` Update typescript example to using ts-jest ([#6260](https://github.com/facebook/jest/pull/6260))

### Fixes

- `[pretty-format]` Serialize inverse asymmetric matchers correctly ([#6272](https://github.com/facebook/jest/pull/6272))

## 23.0.0

### Features

- `[expect]` Expose `getObjectSubset`, `iterableEquality`, and `subsetEquality` ([#6210](https://github.com/facebook/jest/pull/6210))
- `[jest-snapshot]` Add snapshot property matchers ([#6210](https://github.com/facebook/jest/pull/6210))
- `[jest-config]` Support jest-preset.js files within Node modules ([#6185](https://github.com/facebook/jest/pull/6185))
- `[jest-cli]` Add `--detectOpenHandles` flag which enables Jest to potentially track down handles keeping it open after tests are complete. ([#6130](https://github.com/facebook/jest/pull/6130))
- `[jest-jasmine2]` Add data driven testing based on `jest-each` ([#6102](https://github.com/facebook/jest/pull/6102))
- `[jest-matcher-utils]` Change "suggest to equal" message to be more advisory ([#6103](https://github.com/facebook/jest/issues/6103))
- `[jest-message-util]` Don't ignore messages with `vendor` anymore ([#6117](https://github.com/facebook/jest/pull/6117))
- `[jest-validate]` Get rid of `jest-config` dependency ([#6067](https://github.com/facebook/jest/pull/6067))
- `[jest-validate]` Adds option to inject `deprecationEntries` ([#6067](https://github.com/facebook/jest/pull/6067))
- `[jest-snapshot]` [**BREAKING**] Concatenate name of test, optional snapshot name and count ([#6015](https://github.com/facebook/jest/pull/6015))
- `[jest-runtime]` Allow for transform plugins to skip the definition process method if createTransformer method was defined. ([#5999](https://github.com/facebook/jest/pull/5999))
- `[expect]` Add stack trace for async errors ([#6008](https://github.com/facebook/jest/pull/6008))
- `[jest-jasmine2]` Add stack trace for timeouts ([#6008](https://github.com/facebook/jest/pull/6008))
- `[jest-jasmine2]` Add stack trace for thrown non-`Error`s ([#6008](https://github.com/facebook/jest/pull/6008))
- `[jest-runtime]` Prevent modules from marking themselves as their own parent ([#5235](https://github.com/facebook/jest/issues/5235))
- `[jest-mock]` Add support for auto-mocking generator functions ([#5983](https://github.com/facebook/jest/pull/5983))
- `[expect]` Add support for async matchers ([#5919](https://github.com/facebook/jest/pull/5919))
- `[expect]` Suggest toContainEqual ([#5948](https://github.com/facebook/jest/pull/5953))
- `[jest-config]` Export Jest's default options ([#5948](https://github.com/facebook/jest/pull/5948))
- `[jest-editor-support]` Move `coverage` to `ProjectWorkspace.collectCoverage` ([#5929](https://github.com/facebook/jest/pull/5929))
- `[jest-editor-support]` Add `coverage` option to runner ([#5836](https://github.com/facebook/jest/pull/5836))
- `[jest-haste-map]` Support extracting dynamic `import`s ([#5883](https://github.com/facebook/jest/pull/5883))
- `[expect]` Improve output format for mismatchedArgs in mock/spy calls. ([#5846](https://github.com/facebook/jest/pull/5846))
- `[jest-cli]` Add support for using `--coverage` in combination with watch mode, `--onlyChanged`, `--findRelatedTests` and more ([#5601](https://github.com/facebook/jest/pull/5601))
- `[jest-jasmine2]` [**BREAKING**] Adds error throwing and descriptive errors to `it`/ `test` for invalid arguments. `[jest-circus]` Adds error throwing and descriptive errors to `it`/ `test` for invalid arguments ([#5558](https://github.com/facebook/jest/pull/5558))
- `[jest-matcher-utils]` Add `isNot` option to `matcherHint` function ([#5512](https://github.com/facebook/jest/pull/5512))
- `[jest-config]` Add `<rootDir>` to runtime files not found error report ([#5693](https://github.com/facebook/jest/pull/5693))
- `[expect]` Make toThrow matcher pass only if Error object is returned from promises ([#5670](https://github.com/facebook/jest/pull/5670))
- `[expect]` Add isError to utils ([#5670](https://github.com/facebook/jest/pull/5670))
- `[expect]` Add inverse matchers (`expect.not.arrayContaining`, etc., [#5517](https://github.com/facebook/jest/pull/5517))
- `[expect]` `expect.extend` now also extends asymmetric matchers ([#5503](https://github.com/facebook/jest/pull/5503))
- `[jest-mock]` Update `spyOnProperty` to support spying on the prototype chain ([#5753](https://github.com/facebook/jest/pull/5753))
- `[jest-mock]` Add tracking of return values in the `mock` property ([#5752](https://github.com/facebook/jest/pull/5752))
- `[jest-mock]` Add tracking of thrown errors in the `mock` property ([#5764](https://github.com/facebook/jest/pull/5764))
- `[expect]`Add nthCalledWith spy matcher ([#5605](https://github.com/facebook/jest/pull/5605))
- `[jest-cli]` Add `isSerial` property that runners can expose to specify that they can not run in parallel ([#5706](https://github.com/facebook/jest/pull/5706))
- `[expect]` Add `.toBeCalledTimes` and `toHaveBeenNthCalledWith` aliases ([#5826](https://github.com/facebook/jest/pull/5826))
- `[jest-cli]` Interactive Snapshot Mode improvements ([#5864](https://github.com/facebook/jest/pull/5864))
- `[jest-editor-support]` Add `no-color` option to runner ([#5909](https://github.com/facebook/jest/pull/5909))
- `[jest-jasmine2]` Pretty-print non-Error object errors ([#5980](https://github.com/facebook/jest/pull/5980))
- `[jest-message-util]` Include column in stack frames ([#5889](https://github.com/facebook/jest/pull/5889))
- `[expect]` Introduce toStrictEqual ([#6032](https://github.com/facebook/jest/pull/6032))
- `[expect]` Add return matchers ([#5879](https://github.com/facebook/jest/pull/5879))
- `[jest-cli]` Improve snapshot summaries ([#6181](https://github.com/facebook/jest/pull/6181))
- `[expect]` Include custom mock names in error messages ([#6199](https://github.com/facebook/jest/pull/6199))
- `[jest-diff]` Support returning diff from oneline strings ([#6221](https://github.com/facebook/jest/pull/6221))
- `[expect]` Improve return matchers ([#6172](https://github.com/facebook/jest/pull/6172))
- `[jest-cli]` Overhaul watch plugin hooks names ([#6249](https://github.com/facebook/jest/pull/6249))
- `[jest-mock]` [**BREAKING**] Include tracked call results in serialized mock ([#6244](https://github.com/facebook/jest/pull/6244))

### Fixes

- `[jest-cli]` Fix stdin encoding to utf8 for watch plugins. ([#6253](https://github.com/facebook/jest/issues/6253))
- `[expect]` Better detection of DOM Nodes for equality ([#6246](https://github.com/facebook/jest/pull/6246))
- `[jest-cli]` Fix misleading action description for F key when in "only failed tests" mode. ([#6167](https://github.com/facebook/jest/issues/6167))
- `[jest-worker]` Stick calls to workers before processing them ([#6073](https://github.com/facebook/jest/pull/6073))
- `[babel-plugin-jest-hoist]` Allow using `console` global variable ([#6075](https://github.com/facebook/jest/pull/6075))
- `[jest-jasmine2]` Always remove node core message from assert stack traces ([#6055](https://github.com/facebook/jest/pull/6055))
- `[expect]` Add stack trace when `expect.assertions` and `expect.hasAssertions` causes test failures. ([#5997](https://github.com/facebook/jest/pull/5997))
- `[jest-runtime]` Throw a more useful error when trying to require modules after the test environment is torn down ([#5888](https://github.com/facebook/jest/pull/5888))
- `[jest-mock]` [**BREAKING**] Replace timestamps with `invocationCallOrder` ([#5867](https://github.com/facebook/jest/pull/5867))
- `[jest-jasmine2]` Install `sourcemap-support` into normal runtime to catch runtime errors ([#5945](https://github.com/facebook/jest/pull/5945))
- `[jest-jasmine2]` Added assertion error handling inside `afterAll hook` ([#5884](https://github.com/facebook/jest/pull/5884))
- `[jest-cli]` Remove the notifier actions in case of failure when not in watch mode. ([#5861](https://github.com/facebook/jest/pull/5861))
- `[jest-mock]` Extend .toHaveBeenCalled return message with outcome ([#5951](https://github.com/facebook/jest/pull/5951))
- `[jest-runner]` Assign `process.env.JEST_WORKER_ID="1"` when in runInBand mode ([#5860](https://github.com/facebook/jest/pull/5860))
- `[jest-cli]` Add descriptive error message when trying to use `globalSetup`/`globalTeardown` file that doesn't export a function. ([#5835](https://github.com/facebook/jest/pull/5835))
- `[expect]` Do not rely on `instanceof RegExp`, since it will not work for RegExps created inside of a different VM ([#5729](https://github.com/facebook/jest/pull/5729))
- `[jest-resolve]` Update node module resolution algorithm to correctly handle symlinked paths ([#5085](https://github.com/facebook/jest/pull/5085))
- `[jest-editor-support]` Update `Settings` to use spawn in shell option ([#5658](https://github.com/facebook/jest/pull/5658))
- `[jest-cli]` Improve the error message when 2 projects resolve to the same config ([#5674](https://github.com/facebook/jest/pull/5674))
- `[jest-runtime]` remove retainLines from coverage instrumentation ([#5692](https://github.com/facebook/jest/pull/5692))
- `[jest-cli]` Fix update snapshot issue when using watchAll ([#5696](https://github.com/facebook/jest/pull/5696))
- `[expect]` Fix rejects.not matcher ([#5670](https://github.com/facebook/jest/pull/5670))
- `[jest-runtime]` Prevent Babel warnings on large files ([#5702](https://github.com/facebook/jest/pull/5702))
- `[jest-mock]` Prevent `mockRejectedValue` from causing unhandled rejection ([#5720](https://github.com/facebook/jest/pull/5720))
- `[pretty-format]` Handle React fragments better ([#5816](https://github.com/facebook/jest/pull/5816))
- `[pretty-format]` Handle formatting of `React.forwardRef` and `Context` components ([#6093](https://github.com/facebook/jest/pull/6093))
- `[jest-cli]` Switch collectCoverageFrom back to a string ([#5914](https://github.com/facebook/jest/pull/5914))
- `[jest-regex-util]` Fix handling regex symbols in tests path on Windows ([#5941](https://github.com/facebook/jest/pull/5941))
- `[jest-util]` Fix handling of NaN/Infinity in mock timer delay ([#5966](https://github.com/facebook/jest/pull/5966))
- `[jest-resolve]` Generalise test for package main entries equivalent to ".". ([#5968](https://github.com/facebook/jest/pull/5968))
- `[jest-config]` Ensure that custom resolvers are used when resolving the configuration ([#5976](https://github.com/facebook/jest/pull/5976))
- `[website]` Fix website docs ([#5853](https://github.com/facebook/jest/pull/5853))
- `[expect]` Fix isEqual Set and Map to compare object values and keys regardless of order ([#6150](https://github.com/facebook/jest/pull/6150))
- `[pretty-format]` [**BREAKING**] Remove undefined props from React elements ([#6162](https://github.com/facebook/jest/pull/6162))
- `[jest-haste-map]` Properly resolve mocked node modules without package.json defined ([#6232](https://github.com/facebook/jest/pull/6232))

### Chore & Maintenance

- `[jest-runner]` Move sourcemap installation from `jest-jasmine2` to `jest-runner` ([#6176](https://github.com/facebook/jest/pull/6176))
- `[jest-cli]` Use yargs's built-in `version` instead of rolling our own ([#6215](https://github.com/facebook/jest/pull/6215))
- `[docs]` Add explanation on how to mock methods not implemented in JSDOM
- `[jest-jasmine2]` Simplify `Env.execute` and TreeProcessor to setup and clean resources for the top suite the same way as for all of the children suites ([#5885](https://github.com/facebook/jest/pull/5885))
- `[babel-jest]` [**BREAKING**] Always return object from transformer ([#5991](https://github.com/facebook/jest/pull/5991))
- `[*]` Run Prettier on compiled output ([#5858](https://github.com/facebook/jest/pull/3497))
- `[jest-cli]` Add fileChange hook for plugins ([#5708](https://github.com/facebook/jest/pull/5708))
- `[docs]` Add docs on using `jest.mock(...)` ([#5648](https://github.com/facebook/jest/pull/5648))
- `[docs]` Mention Jest Puppeteer Preset ([#5722](https://github.com/facebook/jest/pull/5722))
- `[docs]` Add jest-community section to website ([#5675](https://github.com/facebook/jest/pull/5675))
- `[docs]` Add versioned docs for v22.4 ([#5733](https://github.com/facebook/jest/pull/5733))
- `[docs]` Improve Snapshot Testing Guide ([#5812](https://github.com/facebook/jest/issues/5812))
- `[jest-runtime]` [**BREAKING**] Remove `jest.genMockFn` and `jest.genMockFunction` ([#6173](https://github.com/facebook/jest/pull/6173))
- `[jest-message-util]` Avoid adding unnecessary indent to blank lines in stack traces ([#6211](https://github.com/facebook/jest/pull/6211))

## 22.4.2

### Fixes

- `[jest-haste-map]` Recreate Haste map when deserialization fails ([#5642](https://github.com/facebook/jest/pull/5642))

## 22.4.1

### Fixes

- `[jest-haste-map]` Parallelize Watchman calls in crawler ([#5640](https://github.com/facebook/jest/pull/5640))
- `[jest-editor-support]` Update TypeScript definitions ([#5625](https://github.com/facebook/jest/pull/5625))
- `[babel-jest]` Remove `retainLines` argument to babel. ([#5594](https://github.com/facebook/jest/pull/5594))

### Features

- `[jest-runtime]` Provide `require.main` property set to module with test suite ([#5618](https://github.com/facebook/jest/pull/5618))

### Chore & Maintenance

- `[docs]` Add note about Node version support ([#5622](https://github.com/facebook/jest/pull/5622))
- `[docs]` Update to use yarn ([#5624](https://github.com/facebook/jest/pull/5624))
- `[docs]` Add how to mock scoped modules to Manual Mocks doc ([#5638](https://github.com/facebook/jest/pull/5638))

## 22.4.0

### Fixes

- `[jest-haste-map]` Overhauls how Watchman crawler works fixing Windows ([#5615](https://github.com/facebook/jest/pull/5615))
- `[expect]` Allow matching of Errors against plain objects ([#5611](https://github.com/facebook/jest/pull/5611))
- `[jest-haste-map]` Do not read binary files in Haste, even when instructed to do so ([#5612](https://github.com/facebook/jest/pull/5612))
- `[jest-cli]` Don't skip matchers for exact files ([#5582](https://github.com/facebook/jest/pull/5582))
- `[docs]` Update discord links ([#5586](https://github.com/facebook/jest/pull/5586))
- `[jest-runtime]` Align handling of testRegex on Windows between searching for tests and instrumentation checks ([#5560](https://github.com/facebook/jest/pull/5560))
- `[jest-config]` Make it possible to merge `transform` option with preset ([#5505](https://github.com/facebook/jest/pull/5505))
- `[jest-util]` Fix `console.assert` behavior in custom & buffered consoles ([#5576](https://github.com/facebook/jest/pull/5576))

### Features

- `[docs]` Add MongoDB guide ([#5571](https://github.com/facebook/jest/pull/5571))
- `[jest-runtime]` Deprecate mapCoverage option. ([#5177](https://github.com/facebook/jest/pull/5177))
- `[babel-jest]` Add option to return sourcemap from the transformer separately from source. ([#5177](https://github.com/facebook/jest/pull/5177))
- `[jest-validate]` Add ability to log deprecation warnings for CLI flags. ([#5536](https://github.com/facebook/jest/pull/5536))
- `[jest-serializer]` Added new module for serializing. Works using V8 or JSON ([#5609](https://github.com/facebook/jest/pull/5609))
- `[docs]` Add a documentation note for project `displayName` configuration ([#5600](https://github.com/facebook/jest/pull/5600))

### Chore & Maintenance

- `[docs]` Update automatic mocks documentation ([#5630](https://github.com/facebook/jest/pull/5630))

## jest 22.3.0

### Fixes

- `[expect]` Add descriptive error message to CalledWith methods when missing optional arguments ([#5547](https://github.com/facebook/jest/pull/5547))
- `[jest-cli]` Fix inability to quit watch mode while debugger is still attached ([#5029](https://github.com/facebook/jest/pull/5029))
- `[jest-haste-map]` Properly handle platform-specific file deletions ([#5534](https://github.com/facebook/jest/pull/5534))

### Features

- `[jest-util]` Add the following methods to the "console" implementations: `assert`, `count`, `countReset`, `dir`, `dirxml`, `group`, `groupCollapsed`, `groupEnd`, `time`, `timeEnd` ([#5514](https://github.com/facebook/jest/pull/5514))
- `[docs]` Add documentation for interactive snapshot mode ([#5291](https://github.com/facebook/jest/pull/5291))
- `[jest-editor-support]` Add watchAll flag ([#5523](https://github.com/facebook/jest/pull/5523))
- `[jest-cli]` Support multiple glob patterns for `collectCoverageFrom` ([#5537](https://github.com/facebook/jest/pull/5537))
- `[docs]` Add versioned documentation to the website ([#5541](https://github.com/facebook/jest/pull/5541))

### Chore & Maintenance

- `[jest-config]` Allow `<rootDir>` to be used with `collectCoverageFrom` ([#5524](https://github.com/facebook/jest/pull/5524))
- `[filenames]` Standardize files names in "integration-tests" folder ([#5513](https://github.com/facebook/jest/pull/5513))

## jest 22.2.2

### Fixes

- `[babel-jest]` Revert "Remove retainLines from babel-jest" ([#5496](https://github.com/facebook/jest/pull/5496))
- `[jest-docblock]` Support multiple of the same `@pragma`. ([#5154](https://github.com/facebook/jest/pull/5502))

### Features

- `[jest-worker]` Assign a unique id for each worker and pass it to the child process. It will be available via `process.env.JEST_WORKER_ID` ([#5494](https://github.com/facebook/jest/pull/5494))

### Chore & Maintenance

- `[filenames]` Standardize file names in root ([#5500](https://github.com/facebook/jest/pull/5500))

## jest 22.2.1

### Fixes

- `[jest-config]` "all" takes precedence over "lastCommit" ([#5486](https://github.com/facebook/jest/pull/5486))

## jest 22.2.0

### Features

- `[jest-runner]` Move test summary to after coverage report ([#4512](https://github.com/facebook/jest/pull/4512))
- `[jest-cli]` Added `--notifyMode` to specify when to be notified. ([#5125](https://github.com/facebook/jest/pull/5125))
- `[diff-sequences]` New package compares items in two sequences to find a **longest common subsequence**. ([#5407](https://github.com/facebook/jest/pull/5407))
- `[jest-matcher-utils]` Add `comment` option to `matcherHint` function ([#5437](https://github.com/facebook/jest/pull/5437))
- `[jest-config]` Allow lastComit and changedFilesWithAncestor via JSON config ([#5476](https://github.com/facebook/jest/pull/5476))
- `[jest-util]` Add deletion to `process.env` as well ([#5466](https://github.com/facebook/jest/pull/5466))
- `[jest-util]` Add case-insensitive getters/setters to `process.env` ([#5465](https://github.com/facebook/jest/pull/5465))
- `[jest-mock]` Add util methods to create async functions. ([#5318](https://github.com/facebook/jest/pull/5318))

### Fixes

- `[jest-cli]` Add trailing slash when checking root folder ([#5464](https://github.com/facebook/jest/pull/5464))
- `[jest-cli]` Hide interactive mode if there are no failed snapshot tests ([#5450](https://github.com/facebook/jest/pull/5450))
- `[babel-jest]` Remove retainLines from babel-jest ([#5439](https://github.com/facebook/jest/pull/5439))
- `[jest-cli]` Glob patterns ignore non-`require`-able files (e.g. `README.md`) ([#5199](https://github.com/facebook/jest/issues/5199))
- `[jest-mock]` Add backticks support (\`\`) to `mock` a certain package via the `__mocks__` folder. ([#5426](https://github.com/facebook/jest/pull/5426))
- `[jest-message-util]` Prevent an `ENOENT` crash when the test file contained a malformed source-map. ([#5405](https://github.com/facebook/jest/pull/5405)).
- `[jest]` Add `import-local` to `jest` package. ([#5353](https://github.com/facebook/jest/pull/5353))
- `[expect]` Support class instances in `.toHaveProperty()` and `.toMatchObject` matcher. ([#5367](https://github.com/facebook/jest/pull/5367))
- `[jest-cli]` Fix npm update command for snapshot summary. ([#5376](https://github.com/facebook/jest/pull/5376), [5389](https://github.com/facebook/jest/pull/5389/))
- `[expect]` Make `rejects` and `resolves` synchronously validate its argument. ([#5364](https://github.com/facebook/jest/pull/5364))
- `[docs]` Add tutorial page for ES6 class mocks. ([#5383](https://github.com/facebook/jest/pull/5383))
- `[jest-resolve]` Search required modules in node_modules and then in custom paths. ([#5403](https://github.com/facebook/jest/pull/5403))
- `[jest-resolve]` Get builtin modules from node core. ([#5411](https://github.com/facebook/jest/pull/5411))
- `[jest-resolve]` Detect and preserve absolute paths in `moduleDirectories`. Do not generate additional (invalid) paths by prepending each ancestor of `cwd` to the absolute path. Additionally, this fixes functionality in Windows OS. ([#5398](https://github.com/facebook/jest/pull/5398))

### Chore & Maintenance

- `[jest-util]` Implement watch plugins ([#5399](https://github.com/facebook/jest/pull/5399))

## jest 22.1.4

### Fixes

- `[jest-util]` Add "debug" method to "console" implementations ([#5350](https://github.com/facebook/jest/pull/5350))
- `[jest-resolve]` Add condition to avoid infinite loop when node module package main is ".". ([#5344)](https://github.com/facebook/jest/pull/5344))

### Features

- `[jest-cli]` `--changedSince`: allow selectively running tests for code changed since arbitrary revisions. ([#5312](https://github.com/facebook/jest/pull/5312))

## jest 22.1.3

### Fixes

- `[jest-cli]` Check if the file belongs to the checked project before adding it to the list, also checking that the file name is not explicitly blacklisted ([#5341](https://github.com/facebook/jest/pull/5341))
- `[jest-editor-support]` Add option to spawn command in shell ([#5340](https://github.com/facebook/jest/pull/5340))

## jest 22.1.2

### Fixes

- `[jest-cli]` Check if the file belongs to the checked project before adding it to the list ([#5335](https://github.com/facebook/jest/pull/5335))
- `[jest-cli]` Fix `EISDIR` when a directory is passed as an argument to `jest`. ([#5317](https://github.com/facebook/jest/pull/5317))
- `[jest-config]` Added restoreMocks config option. ([#5327](https://github.com/facebook/jest/pull/5327))

## jest 22.1.1

### Fixes

- `[*]` Move from "process.exit" to "exit. ([#5313](https://github.com/facebook/jest/pull/5313))

## jest 22.1.0

### Features

- `[jest-cli]` Make Jest exit without an error when no tests are found in the case of `--lastCommit`, `--findRelatedTests`, or `--onlyChanged` options having been passed to the CLI
- `[jest-cli]` Add interactive snapshot mode ([#3831](https://github.com/facebook/jest/pull/3831))

### Fixes

- `[jest-cli]` Use `import-local` to support global Jest installations. ([#5304](https://github.com/facebook/jest/pull/5304))
- `[jest-runner]` Fix memory leak in coverage reporting ([#5289](https://github.com/facebook/jest/pull/5289))
- `[docs]` Update mention of the minimal version of node supported ([#4947](https://github.com/facebook/jest/issues/4947))
- `[jest-cli]` Fix missing newline in console message ([#5308](https://github.com/facebook/jest/pull/5308))
- `[jest-cli]` `--lastCommit` and `--changedFilesWithAncestor` now take effect even when `--onlyChanged` is not specified. ([#5307](https://github.com/facebook/jest/pull/5307))

### Chore & Maintenance

- `[filenames]` Standardize folder names under `integration-tests/` ([#5298](https://github.com/facebook/jest/pull/5298))

## jest 22.0.6

### Fixes

- `[jest-jasmine2]` Fix memory leak in snapshot reporting ([#5279](https://github.com/facebook/jest/pull/5279))
- `[jest-config]` Fix breaking change in `--testPathPattern` ([#5269](https://github.com/facebook/jest/pull/5269))
- `[docs]` Document caveat with mocks, Enzyme, snapshots and React 16 ([#5258](https://github.com/facebook/jest/issues/5258))

## jest 22.0.5

### Fixes

- `[jest-leak-detector]` Removed the reference to `weak`. Now, parent projects must install it by hand for the module to work.
- `[expect]` Fail test when the types of `stringContaining` and `stringMatching` matchers do not match. ([#5069](https://github.com/facebook/jest/pull/5069))
- `[jest-cli]` Treat dumb terminals as noninteractive ([#5237](https://github.com/facebook/jest/pull/5237))
- `[jest-cli]` `jest --onlyChanged --changedFilesWithAncestor` now also works with git. ([#5189](https://github.com/facebook/jest/pull/5189))
- `[jest-config]` fix unexpected condition to avoid infinite recursion in Windows platform. ([#5161](https://github.com/facebook/jest/pull/5161))
- `[jest-config]` Escape parentheses and other glob characters in `rootDir` before interpolating with `testMatch`. ([#4838](https://github.com/facebook/jest/issues/4838))
- `[jest-regex-util]` Fix breaking change in `--testPathPattern` ([#5230](https://github.com/facebook/jest/pull/5230))
- `[expect]` Do not override `Error` stack (with `Error.captureStackTrace`) for custom matchers. ([#5162](https://github.com/facebook/jest/pull/5162))
- `[pretty-format]` Pretty format for DOMStringMap and NamedNodeMap ([#5233](https://github.com/facebook/jest/pull/5233))
- `[jest-cli]` Use a better console-clearing string on Windows ([#5251](https://github.com/facebook/jest/pull/5251))

### Features

- `[jest-jasmine]` Allowed classes and functions as `describe` names. ([#5154](https://github.com/facebook/jest/pull/5154))
- `[jest-jasmine2]` Support generator functions as specs. ([#5166](https://github.com/facebook/jest/pull/5166))
- `[jest-jasmine2]` Allow `spyOn` with getters and setters. ([#5107](https://github.com/facebook/jest/pull/5107))
- `[jest-config]` Allow configuration objects inside `projects` array ([#5176](https://github.com/facebook/jest/pull/5176))
- `[expect]` Add support to `.toHaveProperty` matcher to accept the keyPath argument as an array of properties/indices. ([#5220](https://github.com/facebook/jest/pull/5220))
- `[docs]` Add documentation for .toHaveProperty matcher to accept the keyPath argument as an array of properties/indices. ([#5220](https://github.com/facebook/jest/pull/5220))
- `[jest-runner]` test environments are now passed a new `options` parameter. Currently this only has the `console` which is the test console that Jest will expose to tests. ([#5223](https://github.com/facebook/jest/issues/5223))
- `[jest-environment-jsdom]` pass the `options.console` to a custom instance of `virtualConsole` so jsdom is using the same console as the test. ([#5223](https://github.com/facebook/jest/issues/5223))

### Chore & Maintenance

- `[docs]` Describe the order of execution of describe and test blocks. ([#5217](https://github.com/facebook/jest/pull/5217), [#5238](https://github.com/facebook/jest/pull/5238))
- `[docs]` Add a note on `moduleNameMapper` ordering. ([#5249](https://github.com/facebook/jest/pull/5249))

## jest 22.0.4

### Fixes

- `[jest-cli]` New line before quitting watch mode. ([#5158](https://github.com/facebook/jest/pull/5158))

### Features

- `[babel-jest]` moduleFileExtensions not passed to babel transformer. ([#5110](https://github.com/facebook/jest/pull/5110))

### Chore & Maintenance

- `[*]` Tweaks to better support Node 4 ([#5142](https://github.com/facebook/jest/pull/5142))

## jest 22.0.2 && 22.0.3

### Chore & Maintenance

- `[*]` Tweaks to better support Node 4 ([#5134](https://github.com/facebook/jest/pull/5134))

## jest 22.0.1

### Fixes

- `[jest-runtime]` fix error for test files providing coverage. ([#5117](https://github.com/facebook/jest/pull/5117))

### Features

- `[jest-config]` Add `forceCoverageMatch` to allow collecting coverage from ignored files. ([#5081](https://github.com/facebook/jest/pull/5081))

## jest 22.0.0

### Fixes

- `[jest-resolve]` Use `module.builtinModules` as `BUILTIN_MODULES` when it exists
- `[jest-worker]` Remove `debug` and `inspect` flags from the arguments sent to the child ([#5068](https://github.com/facebook/jest/pull/5068))
- `[jest-config]` Use all `--testPathPattern` and `<regexForTestFiles>` args in `testPathPattern` ([#5066](https://github.com/facebook/jest/pull/5066))
- `[jest-cli]` Do not support `--watch` inside non-version-controlled environments ([#5060](https://github.com/facebook/jest/pull/5060))
- `[jest-config]` Escape Windows path separator in testPathPattern CLI arguments ([#5054](https://github.com/facebook/jest/pull/5054))
- `[jest-jasmine]` Register sourcemaps as node environment to improve performance with jsdom ([#5045](https://github.com/facebook/jest/pull/5045))
- `[pretty-format]` Do not call toJSON recursively ([#5044](https://github.com/facebook/jest/pull/5044))
- `[pretty-format]` Fix errors when identity-obj-proxy mocks CSS Modules ([#4935](https://github.com/facebook/jest/pull/4935))
- `[babel-jest]` Fix support for namespaced babel version 7 ([#4918](https://github.com/facebook/jest/pull/4918))
- `[expect]` fix .toThrow for promises ([#4884](https://github.com/facebook/jest/pull/4884))
- `[jest-docblock]` pragmas should preserve urls ([#4837](https://github.com/facebook/jest/pull/4629))
- `[jest-cli]` Check if `npm_lifecycle_script` calls Jest directly ([#4629](https://github.com/facebook/jest/pull/4629))
- `[jest-cli]` Fix --showConfig to show all configs ([#4494](https://github.com/facebook/jest/pull/4494))
- `[jest-cli]` Throw if `maxWorkers` doesn't have a value ([#4591](https://github.com/facebook/jest/pull/4591))
- `[jest-cli]` Use `fs.realpathSync.native` if available ([#5031](https://github.com/facebook/jest/pull/5031))
- `[jest-config]` Fix `--passWithNoTests` ([#4639](https://github.com/facebook/jest/pull/4639))
- `[jest-config]` Support `rootDir` tag in testEnvironment ([#4579](https://github.com/facebook/jest/pull/4579))
- `[jest-editor-support]` Fix `--showConfig` to support jest 20 and jest 21 ([#4575](https://github.com/facebook/jest/pull/4575))
- `[jest-editor-support]` Fix editor support test for node 4 ([#4640](https://github.com/facebook/jest/pull/4640))
- `[jest-mock]` Support mocking constructor in `mockImplementationOnce` ([#4599](https://github.com/facebook/jest/pull/4599))
- `[jest-runtime]` Fix manual user mocks not working with custom resolver ([#4489](https://github.com/facebook/jest/pull/4489))
- `[jest-util]` Fix `runOnlyPendingTimers` for `setTimeout` inside `setImmediate` ([#4608](https://github.com/facebook/jest/pull/4608))
- `[jest-message-util]` Always remove node internals from stacktraces ([#4695](https://github.com/facebook/jest/pull/4695))
- `[jest-resolve]` changes method of determining builtin modules to include missing builtins ([#4740](https://github.com/facebook/jest/pull/4740))
- `[pretty-format]` Prevent error in pretty-format for window in jsdom test env ([#4750](https://github.com/facebook/jest/pull/4750))
- `[jest-resolve]` Preserve module identity for symlinks ([#4761](https://github.com/facebook/jest/pull/4761))
- `[jest-config]` Include error message for `preset` json ([#4766](https://github.com/facebook/jest/pull/4766))
- `[pretty-format]` Throw `PrettyFormatPluginError` if a plugin halts with an exception ([#4787](https://github.com/facebook/jest/pull/4787))
- `[expect]` Keep the stack trace unchanged when `PrettyFormatPluginError` is thrown by pretty-format ([#4787](https://github.com/facebook/jest/pull/4787))
- `[jest-environment-jsdom]` Fix asynchronous test will fail due to timeout issue. ([#4669](https://github.com/facebook/jest/pull/4669))
- `[jest-cli]` Fix `--onlyChanged` path case sensitivity on Windows platform ([#4730](https://github.com/facebook/jest/pull/4730))
- `[jest-runtime]` Use realpath to match transformers ([#5000](https://github.com/facebook/jest/pull/5000))
- `[expect]` [**BREAKING**] Replace identity equality with Object.is in toBe matcher ([#4917](https://github.com/facebook/jest/pull/4917))

### Features

- `[jest-message-util]` Add codeframe to test assertion failures ([#5087](https://github.com/facebook/jest/pull/5087))
- `[jest-config]` Add Global Setup/Teardown options ([#4716](https://github.com/facebook/jest/pull/4716))
- `[jest-config]` Add `testEnvironmentOptions` to apply to jsdom options or node context. ([#5003](https://github.com/facebook/jest/pull/5003))
- `[jest-jasmine2]` Update Timeout error message to `jest.timeout` and display current timeout value ([#4990](https://github.com/facebook/jest/pull/4990))
- `[jest-runner]` Enable experimental detection of leaked contexts ([#4895](https://github.com/facebook/jest/pull/4895))
- `[jest-cli]` Add combined coverage threshold for directories. ([#4885](https://github.com/facebook/jest/pull/4885))
- `[jest-mock]` Add `timestamps` to mock state. ([#4866](https://github.com/facebook/jest/pull/4866))
- `[eslint-plugin-jest]` Add `prefer-to-have-length` lint rule. ([#4771](https://github.com/facebook/jest/pull/4771))
- `[jest-environment-jsdom]` [**BREAKING**] Upgrade to JSDOM@11 ([#4770](https://github.com/facebook/jest/pull/4770))
- `[jest-environment-*]` [**BREAKING**] Add Async Test Environment APIs, dispose is now teardown ([#4506](https://github.com/facebook/jest/pull/4506))
- `[jest-cli]` Add an option to clear the cache ([#4430](https://github.com/facebook/jest/pull/4430))
- `[babel-plugin-jest-hoist]` Improve error message, that the second argument of `jest.mock` must be an inline function ([#4593](https://github.com/facebook/jest/pull/4593))
- `[jest-snapshot]` [**BREAKING**] Concatenate name of test and snapshot ([#4460](https://github.com/facebook/jest/pull/4460))
- `[jest-cli]` [**BREAKING**] Fail if no tests are found ([#3672](https://github.com/facebook/jest/pull/3672))
- `[jest-diff]` Highlight only last of odd length leading spaces ([#4558](https://github.com/facebook/jest/pull/4558))
- `[jest-docblock]` Add `docblock.print()` ([#4517](https://github.com/facebook/jest/pull/4517))
- `[jest-docblock]` Add `strip` ([#4571](https://github.com/facebook/jest/pull/4571))
- `[jest-docblock]` Preserve leading whitespace in docblock comments ([#4576](https://github.com/facebook/jest/pull/4576))
- `[jest-docblock]` remove leading newlines from `parswWithComments().comments` ([#4610](https://github.com/facebook/jest/pull/4610))
- `[jest-editor-support]` Add Snapshots metadata ([#4570](https://github.com/facebook/jest/pull/4570))
- `[jest-editor-support]` Adds an 'any' to the typedef for `updateFileWithJestStatus` ([#4636](https://github.com/facebook/jest/pull/4636))
- `[jest-editor-support]` Better monorepo support ([#4572](https://github.com/facebook/jest/pull/4572))
- `[jest-environment-jsdom]` Add simple rAF polyfill in jsdom environment to work with React 16 ([#4568](https://github.com/facebook/jest/pull/4568))
- `[jest-environment-node]` Implement node Timer api ([#4622](https://github.com/facebook/jest/pull/4622))
- `[jest-jasmine2]` Add testPath to reporter callbacks ([#4594](https://github.com/facebook/jest/pull/4594))
- `[jest-mock]` Added support for naming mocked functions with `.mockName(value)` and `.mockGetName()` ([#4586](https://github.com/facebook/jest/pull/4586))
- `[jest-runtime]` Add `module.loaded`, and make `module.require` not enumerable ([#4623](https://github.com/facebook/jest/pull/4623))
- `[jest-runtime]` Add `module.parent` ([#4614](https://github.com/facebook/jest/pull/4614))
- `[jest-runtime]` Support sourcemaps in transformers ([#3458](https://github.com/facebook/jest/pull/3458))
- `[jest-snapshot]` [**BREAKING**] Add a serializer for `jest.fn` to allow a snapshot of a jest mock ([#4668](https://github.com/facebook/jest/pull/4668))
- `[jest-worker]` Initial version of parallel worker abstraction, say hello! ([#4497](https://github.com/facebook/jest/pull/4497))
- `[jest-jasmine2]` Add `testLocationInResults` flag to add location information per spec to test results ([#4782](https://github.com/facebook/jest/pull/4782))
- `[jest-environment-jsdom]` Update JSOM to 11.4, which includes built-in support for `requestAnimationFrame` ([#4919](https://github.com/facebook/jest/pull/4919))
- `[jest-cli]` Hide watch usage output when running on non-interactive environments ([#4958](https://github.com/facebook/jest/pull/4958))
- `[jest-snapshot]` Promises support for `toThrowErrorMatchingSnapshot` ([#4946](https://github.com/facebook/jest/pull/4946))
- `[jest-cli]` Explain which snapshots are obsolete ([#5005](https://github.com/facebook/jest/pull/5005))

### Chore & Maintenance

- `[docs]` Add guide of using with puppeteer ([#5093](https://github.com/facebook/jest/pull/5093))
- `[jest-util]` `jest-util` should not depend on `jest-mock` ([#4992](https://github.com/facebook/jest/pull/4992))
- `[*]` [**BREAKING**] Drop support for Node.js version 4 ([#4769](https://github.com/facebook/jest/pull/4769))
- `[docs]` Wrap code comments at 80 characters ([#4781](https://github.com/facebook/jest/pull/4781))
- `[eslint-plugin-jest]` Removed from the Jest core repo, and moved to https://github.com/jest-community/eslint-plugin-jest ([#4867](https://github.com/facebook/jest/pull/4867))
- `[babel-jest]` Explicitly bump istanbul to newer versions ([#4616](https://github.com/facebook/jest/pull/4616))
- `[expect]` Upgrade mocha and rollup for browser testing ([#4642](https://github.com/facebook/jest/pull/4642))
- `[docs]` Add info about `coveragePathIgnorePatterns` ([#4602](https://github.com/facebook/jest/pull/4602))
- `[docs]` Add Vuejs series of testing with Jest ([#4648](https://github.com/facebook/jest/pull/4648))
- `[docs]` Mention about optional `done` argument in test function ([#4556](https://github.com/facebook/jest/pull/4556))
- `[jest-cli]` Bump node-notifier version ([#4609](https://github.com/facebook/jest/pull/4609))
- `[jest-diff]` Simplify highlight for leading and trailing spaces ([#4553](https://github.com/facebook/jest/pull/4553))
- `[jest-get-type]` Add support for date ([#4621](https://github.com/facebook/jest/pull/4621))
- `[jest-matcher-utils]` Call `chalk.inverse` for trailing spaces ([#4578](https://github.com/facebook/jest/pull/4578))
- `[jest-runtime]` Add `.advanceTimersByTime`; keep `.runTimersToTime()` as an alias.
- `[docs]` Include missing dependency in TestEnvironment sample code
- `[docs]` Add clarification for hook execution order
- `[docs]` Update `expect.anything()` sample code ([#5007](https://github.com/facebook/jest/pull/5007))

## jest 21.2.1

- Fix watchAll not running tests on save ([#4550](https://github.com/facebook/jest/pull/4550))
- Add missing escape sequences to ConvertAnsi plugin ([#4544](https://github.com/facebook/jest/pull/4544))

## jest 21.2.0

- 🃏 Change license from BSD+Patents to MIT.
- Allow eslint-plugin to recognize more disabled tests ([#4533](https://github.com/facebook/jest/pull/4533))
- Add babel-plugin for object spread syntax to babel-preset-jest ([#4519](https://github.com/facebook/jest/pull/4519))
- Display outer element and trailing newline consistently in jest-diff ([#4520](https://github.com/facebook/jest/pull/4520))
- Do not modify stack trace of JestAssertionError ([#4516](https://github.com/facebook/jest/pull/4516))
- Print errors after test structure in verbose mode ([#4504](https://github.com/facebook/jest/pull/4504))
- Fix `--silent --verbose` problem ([#4505](https://github.com/facebook/jest/pull/4505))
- Fix: Reset local state of assertions when using hasAssertions ([#4498](https://github.com/facebook/jest/pull/4498))
- jest-resolve: Prevent default resolver failure when potential resolution directory does not exist ([#4483](https://github.com/facebook/jest/pull/4483))

## jest 21.1.0

- (minor) Use ES module exports ([#4454](https://github.com/facebook/jest/pull/4454))
- Allow chaining mockClear and mockReset ([#4475](https://github.com/facebook/jest/pull/4475))
- Call jest-diff and pretty-format more precisely in toHaveProperty matcher ([#4445](https://github.com/facebook/jest/pull/4445))
- Expose restoreAllMocks to object ([#4463](https://github.com/facebook/jest/pull/4463))
- Fix function name cleaning when making mock fn ([#4464](https://github.com/facebook/jest/pull/4464))
- Fix Map/Set equality checker ([#4404](https://github.com/facebook/jest/pull/4404))
- Make FUNCTION_NAME_RESERVED_PATTERN stateless ([#4466](https://github.com/facebook/jest/pull/4466))

## jest 21.0.2

- Take precedence of NODE_PATH when resolving node_modules directories ([#4453](https://github.com/facebook/jest/pull/4453))
- Fix race condition with --coverage and babel-jest identical file contents edge case ([#4432](https://github.com/facebook/jest/pull/4432))
- Add extra parameter `--runTestsByPath`. ([#4411](https://github.com/facebook/jest/pull/4411))
- Upgrade all outdated deps ([#4425](https://github.com/facebook/jest/pull/4425))

## jest 21.0.1

- Remove obsolete error ([#4417](https://github.com/facebook/jest/pull/4417))

## jest 21.0.0

- Add --changedFilesWithAncestor ([#4070](https://github.com/facebook/jest/pull/4070))
- Add --findRelatedFiles ([#4131](https://github.com/facebook/jest/pull/4131))
- Add --onlyChanged tests ([#3977](https://github.com/facebook/jest/pull/3977))
- Add `contextLines` option to jest-diff ([#4152](https://github.com/facebook/jest/pull/4152))
- Add alternative serialize API for pretty-format plugins ([#4114](https://github.com/facebook/jest/pull/4114))
- Add displayName to MPR ([#4327](https://github.com/facebook/jest/pull/4327))
- Add displayName to TestResult ([#4408](https://github.com/facebook/jest/pull/4408))
- Add es5 build of pretty-format ([#4075](https://github.com/facebook/jest/pull/4075))
- Add extra info to no tests for changed files message ([#4188](https://github.com/facebook/jest/pull/4188))
- Add fake chalk in browser builds in order to support IE10 ([#4367](https://github.com/facebook/jest/pull/4367))
- Add jest.requireActual ([#4260](https://github.com/facebook/jest/pull/4260))
- Add maxWorkers to globalConfig ([#4005](https://github.com/facebook/jest/pull/4005))
- Add skipped tests support for jest-editor-support ([#4346](https://github.com/facebook/jest/pull/4346))
- Add source map support for better debugging experience ([#3738](https://github.com/facebook/jest/pull/3738))
- Add support for Error objects in toMatchObject ([#4339](https://github.com/facebook/jest/pull/4339))
- Add support for Immutable.Record in pretty-format ([#3678](https://github.com/facebook/jest/pull/3678))
- Add tests for extract_requires on export types ([#4080](https://github.com/facebook/jest/pull/4080))
- Add that toMatchObject can match arrays ([#3994](https://github.com/facebook/jest/pull/3994))
- Add watchPathIgnorePatterns to exclude paths to trigger test re-run in watch mode ([#4331](https://github.com/facebook/jest/pull/4331))
- Adding ancestorTitles property to JSON test output ([#4293](https://github.com/facebook/jest/pull/4293))
- Allow custom resolver to be used with[out] moduleNameMapper ([#4174](https://github.com/facebook/jest/pull/4174))
- Avoid parsing `.require(…)` method calls ([#3777](https://github.com/facebook/jest/pull/3777))
- Avoid unnecessary function declarations and call in pretty-format ([#3962](https://github.com/facebook/jest/pull/3962))
- Avoid writing to stdout in default reporter if --json is enabled. Fixes #3941 ([#3945](https://github.com/facebook/jest/pull/3945))
- Better error handling for --config ([#4230](https://github.com/facebook/jest/pull/4230))
- Call consistent pretty-format plugins within Jest ([#3800](https://github.com/facebook/jest/pull/3800))
- Change babel-core to peerDependency for compatibility with Babel 7 ([#4162](https://github.com/facebook/jest/pull/4162))
- Change Promise detection code in jest-circus to support non-global Promise implementations ([#4375](https://github.com/facebook/jest/pull/4375))
- Changed files eager loading ([#3979](https://github.com/facebook/jest/pull/3979))
- Check whether we should output to stdout or stderr ([#3953](https://github.com/facebook/jest/pull/3953))
- Clarify what objects toContain and toContainEqual can be used on ([#4307](https://github.com/facebook/jest/pull/4307))
- Clean up resolve() logic. Provide useful names for variables and functions. Test that a directory exists before attempting to resolve files within it. ([#4325](https://github.com/facebook/jest/pull/4325))
- cleanupStackTrace ([#3696](https://github.com/facebook/jest/pull/3696))
- compare objects with Symbol keys ([#3437](https://github.com/facebook/jest/pull/3437))
- Complain if expect is passed multiple arguments ([#4237](https://github.com/facebook/jest/pull/4237))
- Completes nodeCrawl with empty roots ([#3776](https://github.com/facebook/jest/pull/3776))
- Consistent naming of files ([#3798](https://github.com/facebook/jest/pull/3798))
- Convert code base to ESM import ([#3778](https://github.com/facebook/jest/pull/3778))
- Correct summary message for flag --findRelatedTests. ([#4309](https://github.com/facebook/jest/pull/4309))
- Coverage thresholds can be set up for individual files ([#4185](https://github.com/facebook/jest/pull/4185))
- custom reporter error handling ([#4051](https://github.com/facebook/jest/pull/4051))
- Define separate type for pretty-format plugin Options ([#3802](https://github.com/facebook/jest/pull/3802))
- Delete confusing async keyword ([#3679](https://github.com/facebook/jest/pull/3679))
- Delete redundant branch in ReactElement and HTMLElement plugins ([#3731](https://github.com/facebook/jest/pull/3731))
- Don't format node assert errors when there's no 'assert' module ([#4376](https://github.com/facebook/jest/pull/4376))
- Don't print test summary in --silent ([#4106](https://github.com/facebook/jest/pull/4106))
- Don't try to build ghost packages ([#3934](https://github.com/facebook/jest/pull/3934))
- Escape double quotes in attribute values in HTMLElement plugin ([#3797](https://github.com/facebook/jest/pull/3797))
- Explain how to clear the cache ([#4232](https://github.com/facebook/jest/pull/4232))
- Factor out common code for collections in pretty-format ([#4184](https://github.com/facebook/jest/pull/4184))
- Factor out common code for markup in React plugins ([#4171](https://github.com/facebook/jest/pull/4171))
- Feature/internal resolve ([#4315](https://github.com/facebook/jest/pull/4315))
- Fix --logHeapUsage ([#4176](https://github.com/facebook/jest/pull/4176))
- Fix --showConfig to show all project configs ([#4078](https://github.com/facebook/jest/pull/4078))
- Fix --watchAll ([#4254](https://github.com/facebook/jest/pull/4254))
- Fix bug when setTimeout is mocked ([#3769](https://github.com/facebook/jest/pull/3769))
- Fix changedFilesWithAncestor ([#4193](https://github.com/facebook/jest/pull/4193))
- Fix colors for expected/stored snapshot message ([#3702](https://github.com/facebook/jest/pull/3702))
- Fix concurrent test failure ([#4159](https://github.com/facebook/jest/pull/4159))
- Fix for 4286: Compare Maps and Sets by value rather than order ([#4303](https://github.com/facebook/jest/pull/4303))
- fix forceExit ([#4105](https://github.com/facebook/jest/pull/4105))
- Fix grammar in React Native docs ([#3838](https://github.com/facebook/jest/pull/3838))
- Fix inconsistent name of complex values in pretty-format ([#4001](https://github.com/facebook/jest/pull/4001))
- Fix issue mocking bound method ([#3805](https://github.com/facebook/jest/pull/3805))
- Fix jest-circus ([#4290](https://github.com/facebook/jest/pull/4290))
- Fix lint warning in master

  ([#4132](https://github.com/facebook/jest/pull/4132))

- Fix linting ([#3946](https://github.com/facebook/jest/pull/3946))
- fix merge conflict ([#4144](https://github.com/facebook/jest/pull/4144))
- Fix minor typo ([#3729](https://github.com/facebook/jest/pull/3729))
- fix missing console.log messages ([#3895](https://github.com/facebook/jest/pull/3895))
- fix mock return value ([#3933](https://github.com/facebook/jest/pull/3933))
- Fix mocking for modules with folders on windows ([#4238](https://github.com/facebook/jest/pull/4238))
- Fix NODE_PATH resolving for relative paths ([#3616](https://github.com/facebook/jest/pull/3616))
- Fix options.moduleNameMapper override order with preset ([#3565](https://github.com/facebook/jest/pull/3565) ([#3689](https://github.com/facebook/jest/pull/3689))
- Fix React PropTypes warning in tests for Immutable plugin ([#4412](https://github.com/facebook/jest/pull/4412))
- Fix regression in mockReturnValueOnce ([#3857](https://github.com/facebook/jest/pull/3857))
- Fix sample code of mock class constructors ([#4115](https://github.com/facebook/jest/pull/4115))
- Fix setup-test-framework-test ([#3773](https://github.com/facebook/jest/pull/3773))
- fix typescript jest test crash ([#4363](https://github.com/facebook/jest/pull/4363))
- Fix watch mode ([#4084](https://github.com/facebook/jest/pull/4084))
- Fix Watchman on windows ([#4018](https://github.com/facebook/jest/pull/4018))
- Fix(babel): Handle ignored files in babel v7 ([#4393](https://github.com/facebook/jest/pull/4393))
- Fix(babel): Support upcoming beta ([#4403](https://github.com/facebook/jest/pull/4403))
- Fixed object matcher ([#3799](https://github.com/facebook/jest/pull/3799))
- Fixes #3820 use extractExpectedAssertionsErrors in jasmine setup
- Flow upgrade ([#4355](https://github.com/facebook/jest/pull/4355))
- Force message in matchers to always be a function ([#3972](https://github.com/facebook/jest/pull/3972))
- Format `describe` and use `test` instead of `it` alias ([#3792](https://github.com/facebook/jest/pull/3792))
- global_config.js for multi-project runner ([#4023](https://github.com/facebook/jest/pull/4023))
- Handle async errors ([#4016](https://github.com/facebook/jest/pull/4016))
- Hard-fail if hasteImpl is throwing an error during initialization. ([#3812](https://github.com/facebook/jest/pull/3812))
- Ignore import type for extract_requires ([#4079](https://github.com/facebook/jest/pull/4079))
- Ignore indentation of data structures in jest-diff ([#3429](https://github.com/facebook/jest/pull/3429))
- Implement 'jest.requireMock' ([#4292](https://github.com/facebook/jest/pull/4292))
- Improve Jest phabricator plugin ([#4195](https://github.com/facebook/jest/pull/4195))
- Improve Seq and remove newline from non-min empty in Immutable plugin ([#4241](https://github.com/facebook/jest/pull/4241))
- Improved the jest reporter with snapshot info per test. ([#3660](https://github.com/facebook/jest/pull/3660))
- Include fullName in formattedAssertion ([#4273](https://github.com/facebook/jest/pull/4273))
- Integrated with Yarn workspaces ([#3906](https://github.com/facebook/jest/pull/3906))
- jest --all ([#4020](https://github.com/facebook/jest/pull/4020))
- jest-circus test failures ([#3770](https://github.com/facebook/jest/pull/3770))
- jest-circus Timeouts ([#3760](https://github.com/facebook/jest/pull/3760))
- jest-haste-map: add test case for broken handling of ignore pattern ([#4047](https://github.com/facebook/jest/pull/4047))
- jest-haste-map: add test+fix for broken platform module support ([#3885](https://github.com/facebook/jest/pull/3885))
- jest-haste-map: deprecate functional ignorePattern and use it in cache key ([#4063](https://github.com/facebook/jest/pull/4063))
- jest-haste-map: mock 'fs' with more idiomatic jest.mock() ([#4046](https://github.com/facebook/jest/pull/4046))
- jest-haste-map: only file IO errors should be silently ignored ([#3816](https://github.com/facebook/jest/pull/3816))
- jest-haste-map: throw when trying to get a duplicated module ([#3976](https://github.com/facebook/jest/pull/3976))
- jest-haste-map: watchman crawler: normalize paths ([#3887](https://github.com/facebook/jest/pull/3887))
- jest-runtime: atomic cache write, and check validity of data ([#4088](https://github.com/facebook/jest/pull/4088))
- Join lines with newline in jest-diff ([#4314](https://github.com/facebook/jest/pull/4314))
- Keep ARGV only in CLI files ([#4012](https://github.com/facebook/jest/pull/4012))
- let transformers adjust cache key based on mapCoverage ([#4187](https://github.com/facebook/jest/pull/4187))
- Lift requires ([#3780](https://github.com/facebook/jest/pull/3780))
- Log stack when reporting errors in jest-runtime ([#3833](https://github.com/facebook/jest/pull/3833))
- Make --listTests return a new line separated list when not using --json ([#4229](https://github.com/facebook/jest/pull/4229))
- Make build script printing small-terminals-friendly ([#3892](https://github.com/facebook/jest/pull/3892))
- Make error messages more explicit for toBeCalledWith assertions ([#3913](https://github.com/facebook/jest/pull/3913))
- Make jest-matcher-utils use ESM exports ([#4342](https://github.com/facebook/jest/pull/4342))
- Make jest-runner a standalone package. ([#4236](https://github.com/facebook/jest/pull/4236))
- Make Jest’s Test Runner configurable. ([#4240](https://github.com/facebook/jest/pull/4240))
- Make listTests always print to console.log ([#4391](https://github.com/facebook/jest/pull/4391))
- Make providesModuleNodeModules ignore nested node_modules directories
- Make sure function mocks match original arity ([#4170](https://github.com/facebook/jest/pull/4170))
- Make sure runAllTimers also clears all ticks ([#3915](https://github.com/facebook/jest/pull/3915))
- Make toBe matcher error message more helpful for objects and arrays ([#4277](https://github.com/facebook/jest/pull/4277))
- Make useRealTimers play well with timers: fake ([#3858](https://github.com/facebook/jest/pull/3858))
- Move getType from jest-matcher-utils to separate package ([#3559](https://github.com/facebook/jest/pull/3559))
- Multiroot jest-change-files ([#3969](https://github.com/facebook/jest/pull/3969))
- Output created snapshot when using --ci option ([#3693](https://github.com/facebook/jest/pull/3693))
- Point out you can use matchers in .toMatchObject ([#3796](https://github.com/facebook/jest/pull/3796))
- Prevent babelrc package import failure on relative current path ([#3723](https://github.com/facebook/jest/pull/3723))
- Print RDP details for windows builds ([#4017](https://github.com/facebook/jest/pull/4017))
- Provide better error checking for transformed content ([#3807](https://github.com/facebook/jest/pull/3807))
- Provide printText and printComment in markup.js for HTMLElement plugin ([#4344](https://github.com/facebook/jest/pull/4344))
- Provide regex visualization for testRegex ([#3758](https://github.com/facebook/jest/pull/3758))
- Refactor CLI ([#3862](https://github.com/facebook/jest/pull/3862))
- Refactor names and delimiters of complex values in pretty-format ([#3986](https://github.com/facebook/jest/pull/3986))
- Replace concat(Immutable) with Immutable as item of plugins array ([#4207](https://github.com/facebook/jest/pull/4207))
- Replace Jasmine with jest-circus ([#3668](https://github.com/facebook/jest/pull/3668))
- Replace match with test and omit redundant String conversion ([#4311](https://github.com/facebook/jest/pull/4311))
- Replace print with serialize in AsymmetricMatcher plugin ([#4173](https://github.com/facebook/jest/pull/4173))
- Replace print with serialize in ConvertAnsi plugin ([#4225](https://github.com/facebook/jest/pull/4225))
- Replace print with serialize in HTMLElement plugin ([#4215](https://github.com/facebook/jest/pull/4215))
- Replace print with serialize in Immutable plugins ([#4189](https://github.com/facebook/jest/pull/4189))
- Replace unchanging args with one config arg within pretty-format ([#4076](https://github.com/facebook/jest/pull/4076))
- Return UNDEFINED for undefined type in ReactElement plugin ([#4360](https://github.com/facebook/jest/pull/4360))
- Rewrite some read bumps in pretty-format ([#4093](https://github.com/facebook/jest/pull/4093))
- Run update method before installing JRE on Circle ([#4318](https://github.com/facebook/jest/pull/4318))
- Separated the snapshot summary creation from the printing to improve testability. ([#4373](https://github.com/facebook/jest/pull/4373))
- Set coverageDirectory during normalize phase ([#3966](https://github.com/facebook/jest/pull/3966))
- Setup custom reporters after default reporters ([#4053](https://github.com/facebook/jest/pull/4053))
- Setup for Circle 2 ([#4149](https://github.com/facebook/jest/pull/4149))
- Simplify readme ([#3790](https://github.com/facebook/jest/pull/3790))
- Simplify snapshots definition ([#3791](https://github.com/facebook/jest/pull/3791))
- skipNodeResolution config option ([#3987](https://github.com/facebook/jest/pull/3987))
- Small fixes to toHaveProperty docs ([#3878](https://github.com/facebook/jest/pull/3878))
- Sort attributes by name in HTMLElement plugin ([#3783](https://github.com/facebook/jest/pull/3783))
- Specify watchPathIgnorePatterns will only be available in Jest 21+ ([#4398](https://github.com/facebook/jest/pull/4398))
- Split TestRunner off of TestScheduler ([#4233](https://github.com/facebook/jest/pull/4233))
- Strict and explicit config resolution logic ([#4122](https://github.com/facebook/jest/pull/4122))
- Support maxDepth option in React plugins ([#4208](https://github.com/facebook/jest/pull/4208))
- Support SVG elements in HTMLElement plugin ([#4335](https://github.com/facebook/jest/pull/4335))
- Test empty Immutable collections with {min: false} option ([#4121](https://github.com/facebook/jest/pull/4121))
- test to debug travis failure in master ([#4145](https://github.com/facebook/jest/pull/4145))
- testPathPattern message test ([#4006](https://github.com/facebook/jest/pull/4006))
- Throw Error When Using Nested It Specs ([#4039](https://github.com/facebook/jest/pull/4039))
- Throw when moduleNameMapper points to inexistent module ([#3567](https://github.com/facebook/jest/pull/3567))
- Unified 'no tests found' message for non-verbose MPR ([#4354](https://github.com/facebook/jest/pull/4354))
- Update migration guide with jest-codemods transformers ([#4306](https://github.com/facebook/jest/pull/4306))
- Use "inputSourceMap" for coverage re-mapping. ([#4009](https://github.com/facebook/jest/pull/4009))
- Use "verbose" no test found message when there is only one project ([#4378](https://github.com/facebook/jest/pull/4378))
- Use babel transform to inline all requires ([#4340](https://github.com/facebook/jest/pull/4340))
- Use eslint plugins to run prettier ([#3971](https://github.com/facebook/jest/pull/3971))
- Use iterableEquality in spy matchers ([#3651](https://github.com/facebook/jest/pull/3651))
- Use modern HTML5 <!DOCTYPE> ([#3937](https://github.com/facebook/jest/pull/3937))
- Wrap `Error.captureStackTrace` in a try ([#4035](https://github.com/facebook/jest/pull/4035))

## jest 20.0.4

- Fix jest-haste-map's handling of duplicate module IDs. ([#3647](https://github.com/facebook/jest/pull/3647))
- Fix behavior of `enableAutomock()` when automock is set to false. ([#3624](https://github.com/facebook/jest/pull/3624))
- Fix progress bar in windows. ([#3626](https://github.com/facebook/jest/pull/3626))

## jest 20.0.3

- Fix reporters 'default' setting. ([#3562](https://github.com/facebook/jest/pull/3562))
- Fix to make Jest fail when the coverage threshold not met. ([#3554](https://github.com/facebook/jest/pull/3554))

## jest 20.0.1

- Add ansi-regex to pretty-format dependencies ([#3498](https://github.com/facebook/jest/pull/3498))
- Fix <rootDir> replacement in testMatch and moduleDirectories ([#3538](https://github.com/facebook/jest/pull/3538))
- Fix expect.hasAssertions() to throw when passed arguments ([#3526](https://github.com/facebook/jest/pull/3526))
- Fix stack traces without proper error messages ([#3513](https://github.com/facebook/jest/pull/3513))
- Fix support for custom extensions through haste packages ([#3537](https://github.com/facebook/jest/pull/3537))
- Fix test contexts between test functions ([#3506](https://github.com/facebook/jest/pull/3506))

## jest 20.0.0

- New `--projects` option to run one instance of Jest in multiple projects at the same time. ([#3400](https://github.com/facebook/jest/pull/3400))
- New multi project runner ([#3156](https://github.com/facebook/jest/pull/3156))
- New --listTests flag. ([#3441](https://github.com/facebook/jest/pull/3441))
- New --showConfig flag. ([#3296](https://github.com/facebook/jest/pull/3296))
- New promise support for all `expect` matchers through `.resolves` and `.rejects`. ([#3068](https://github.com/facebook/jest/pull/3068))
- New `expect.hasAssertions()` function similar to `expect.assertions()`. ([#3379](https://github.com/facebook/jest/pull/3379))
- New `this.equals` function exposed to custom matchers. ([#3469](https://github.com/facebook/jest/pull/3469))
- New `valid-expect` lint rule in `eslint-plugin-jest`. ([#3067](https://github.com/facebook/jest/pull/3067))
- New HtmlElement pretty-format plugin. ([#3230](https://github.com/facebook/jest/pull/3230))
- New Immutable pretty-format plugins. ([#2899](https://github.com/facebook/jest/pull/2899))
- New test environment per file setting through `@jest-environment` in the docblock. ([#2859](https://github.com/facebook/jest/pull/2859))
- New feature that allows every configuration option to be set from the command line. ([#3424](https://github.com/facebook/jest/pull/3424))
- New feature to add custom reporters to Jest through `reporters` in the configuration. ([#3349](https://github.com/facebook/jest/pull/3349))
- New feature to add expected and actual values to AssertionError. ([#3217](https://github.com/facebook/jest/pull/3217))
- New feature to map code coverage from transformers. ([#2290](https://github.com/facebook/jest/pull/2290))
- New feature to run untested code coverage in parallel. ([#3407](https://github.com/facebook/jest/pull/3407))
- New option to define a custom resolver. ([#2998](https://github.com/facebook/jest/pull/2998))
- New printing support for text and comment nodes in html pretty-format. ([#3355](https://github.com/facebook/jest/pull/3355))
- New snapshot testing FAQ ([#3425](https://github.com/facebook/jest/pull/3425))
- New support for custom platforms on jest-haste-map. ([#3162](https://github.com/facebook/jest/pull/3162))
- New support for mocking native async methods. ([#3209](https://github.com/facebook/jest/pull/3209))
- New guide on how to use Jest with any JavaScript framework. ([#3243](https://github.com/facebook/jest/pull/3243))
- New translation system for the Jest website.
- New collapsing watch mode usage prompt after first run. ([#3078](https://github.com/facebook/jest/pull/3078))
- Breaking Change: Forked Jasmine 2.5 into Jest's own test runner and rewrote large parts of Jasmine. ([#3147](https://github.com/facebook/jest/pull/3147))
- Breaking Change: Jest does not write new snapshots by default on CI. ([#3456](https://github.com/facebook/jest/pull/3456))
- Breaking Change: Moved the typescript parser from `jest-editor-support` into a separate `jest-test-typescript-parser` package. ([#2973](https://github.com/facebook/jest/pull/2973))
- Breaking Change: Replaced auto-loading of babel-polyfill with only regenerator-runtime, fixes a major memory leak. ([#2755](https://github.com/facebook/jest/pull/2755))
- Fixed `babel-jest` to look up the `babel` field in `package.json` as a fallback.
- Fixed `jest-editor-support`'s parser to not crash on incomplete ASTs. ([#3259](https://github.com/facebook/jest/pull/3259))
- Fixed `jest-resolve` to use `is-builtin-module` instead of `resolve.isCore`. ([#2997](https://github.com/facebook/jest/pull/2997))
- Fixed `jest-snapshot` to normalize line endings in the `serialize` function. ([#3002](https://github.com/facebook/jest/pull/3002))
- Fixed behavior of `--silent` flag. ([#3003](https://github.com/facebook/jest/pull/3003))
- Fixed bug with watchers on macOS causing test to crash. ([#2957](https://github.com/facebook/jest/pull/2957))
- Fixed CLI `notify` option not taking precedence over config option. ([#3340](https://github.com/facebook/jest/pull/3340))
- Fixed detection of the npm client in SummaryReporter to support Yarn. ([#3263](https://github.com/facebook/jest/pull/3263))
- Fixed done.fail not passing arguments ([#3241](https://github.com/facebook/jest/pull/3241))
- Fixed fake timers to restore after resetting mocks. ([#2467](https://github.com/facebook/jest/pull/2467))
- Fixed handling of babylon's parser options in `jest-editor-support`. ([#3344](https://github.com/facebook/jest/pull/3344))
- Fixed Jest to properly cache transform results. ([#3334](https://github.com/facebook/jest/pull/3334))
- Fixed Jest to use human-readable colors for Jest's own snapshots. ([#3119](https://github.com/facebook/jest/pull/3119))
- Fixed jest-config to use UID for default cache folder. ([#3380](https://github.com/facebook/jest/pull/3380)), ([#3387](https://github.com/facebook/jest/pull/3387))
- Fixed jest-runtime to expose inner error when it fails to write to the cache. ([#3373](https://github.com/facebook/jest/pull/3373))
- Fixed lifecycle hooks to make afterAll hooks operate the same as afterEach. ([#3275](https://github.com/facebook/jest/pull/3275))
- Fixed pretty-format to run plugins before serializing nested basic values. ([#3017](https://github.com/facebook/jest/pull/3017))
- Fixed return value of mocks so they can explicitly be set to return `undefined`. ([#3354](https://github.com/facebook/jest/pull/3354))
- Fixed runner to run tests associated with snapshots when the snapshot changes. ([#3025](https://github.com/facebook/jest/pull/3025))
- Fixed snapshot serializer require, restructured pretty-format. ([#3399](https://github.com/facebook/jest/pull/3399))
- Fixed support for Babel 7 in babel-jest. ([#3271](https://github.com/facebook/jest/pull/3271))
- Fixed testMatch to find tests in .folders. ([#3006](https://github.com/facebook/jest/pull/3006))
- Fixed testNamePattern and testPathPattern to work better together. ([#3327](https://github.com/facebook/jest/pull/3327))
- Fixed to show reject reason when expecting resolve. ([#3134](https://github.com/facebook/jest/pull/3134))
- Fixed toHaveProperty() to use hasOwnProperty from Object ([#3410](https://github.com/facebook/jest/pull/3410))
- Fixed watch mode's screen clearing. ([#2959](https://github.com/facebook/jest/pull/2959)) ([#3294](https://github.com/facebook/jest/pull/3294))
- Improved and consolidated Jest's configuration file resolution. ([#3472](https://github.com/facebook/jest/pull/3472))
- Improved documentation throughout the Jest website.
- Improved documentation to explicitly mention that snapshots must be reviewed. ([#3203](https://github.com/facebook/jest/pull/3203))
- Improved documentation to make it clear CRA users don't need to add dependencies. ([#3312](https://github.com/facebook/jest/pull/3312))
- Improved eslint-plugin-jest's handling of `expect`. ([#3306](https://github.com/facebook/jest/pull/3306))
- Improved flow-coverage, eslint rules and test coverage within the Jest repository.
- Improved printing of `expect.assertions` error. ([#3033](https://github.com/facebook/jest/pull/3033))
- Improved Windows test coverage of Jest.
- Refactored configs & transform ([#3376](https://github.com/facebook/jest/pull/3376))
- Refactored reporters to pass individual Tests to reporters. ([#3289](https://github.com/facebook/jest/pull/3289))
- Refactored TestRunner ([#3166](https://github.com/facebook/jest/pull/3166))
- Refactored watch mode prompts. ([#3290](https://github.com/facebook/jest/pull/3290))
- Deleted `jest-file-exists`. ([#3105](https://github.com/facebook/jest/pull/3105))
- Removed `Config` type. ([#3366](https://github.com/facebook/jest/pull/3366))
- Removed all usage of `jest-file-exists`. ([#3101](https://github.com/facebook/jest/pull/3101))
- Adopted prettier on the Jest codebase.

## jest 19.0.1

- Fix infinite loop when using `--watch` with `--coverage`.
- Fixed `watchman` config option.
- Fixed a bug in the jest-editor-support static analysis.
- Fixed eslint plugin warning.
- Fixed missing space in front of "Did you mean …?".
- Fixed path printing in the reporter on Windows.

## jest 19.0.0

- Breaking Change: Added a version for snapshots.
- Breaking Change: Removed the `mocksPattern` configuration option, it never worked correctly.
- Breaking Change: Renamed `testPathDirs` to `roots` to avoid confusion when configuring Jest.
- Breaking Change: Updated printing of React elements to cause fewer changes when props change.
- Breaking Change: Updated snapshot format to properly escape data.
- Fixed --color to be recognized correctly again.
- Fixed `babel-plugin-jest-hoist` to work properly with type annotations in tests.
- Fixed behavior for console.log calls and fixed a memory leak (#2539).
- Fixed cache directory path for Jest to avoid ENAMETOOLONG errors.
- Fixed change events to be emitted in jest-haste-map's watch mode. This fixes issues with Jest's new watch mode and react-native-packager.
- Fixed cli arguments to be used when loading the config from file, they were previously ignored.
- Fixed Jest to load json files that include a BOM.
- Fixed Jest to throw errors instead of ignoring invalid cli options.
- Fixed mocking behavior for virtual modules.
- Fixed mocking behavior with transitive dependencies.
- Fixed support for asymmetric matchers in `toMatchObject`.
- Fixed test interruption and `--bail` behavior.
- Fixed watch mode to clean up worker processes when a test run gets interrupted.
- Fixed whitespace to be highlighted in snapshots and assertion errors.
- Improved `babel-jest` plugin: babel is loaded lazily, istanbul comments are only added when coverage is used.
- Improved error for invalid transform config.
- Improved moduleNameMapper to not overwrite mocks when many patterns map to the same file.
- Improved printing of skipped tests in verbose mode.
- Improved resolution code in jest-resolve.
- Improved to only show patch marks in assertion errors when the comparison results in large objects.
- New `--collectCoverageFrom` cli argument.
- New `--coverageDirectory` cli argument.
- New `expect.addSnapshotSerializer` to add custom snapshot serializers for tests.
- New `jest.spyOn`.
- New `testMatch` configuration option that accepts glob patterns.
- New eslint-plugin-jest with no-disabled-tests, no-focuses-tests and no-identical-title rules and default configuration and globals.
- New expect.stringContaining asymmetric matcher.
- New feature to make manual mocks with nested folders work. For example `__mocks__/react-native/Library/Text.js` will now work as expected.
- New feature to re-run tests through the notification when using `--notify`.
- New jest-phabricator package to integrate Jest code coverage in phabriactor.
- New jest-validate package to improve configuration errors, help with suggestions of correct configuration and to be adopted in other libraries.
- New pretty-printing for asymmetric matchers.
- New RSS feed for Jest's blog.
- New way to provide a reducer to extract haste module ids.
- New website, new documentation, new color scheme and new homepage.
- Rewritten watch mode for instant feedback, better code quality and to build new features on top of it (#2362).

## jest 18.1.0

- Fixed console.log and fake timer behavior in node 7.3.
- Updated istanbul-api.
- Updated jest-diff equality error message.
- Disabled arrow keys when entering a pattern in watch mode to prevent broken behavior. Will be improved in a future release.
- Moved asymmetric matchers and equality functionality from Jasmine into jest-matchers.
- Removed jasmine and jest-snapshot dependency from jest-matchers.
- Removed unused global `context` variable.
- Show a better error message if the config is invalid JSON.
- Highlight trailing whitespace in assertion diffs and snapshots.
- Jest now uses micromatch instead of minimatch.
- Added `-h` as alias for `--help`.

## jest 18.0.0

See https://jestjs.io/blog/2016/12/15/2016-in-jest.html

- The testResultsProcessor function is now required to return the modified results.
- Removed `pit` and `mockImpl`. Use `it` or `mockImplementation` instead.
- Fixed re-running tests when `--bail` is used together with `--watch`.
- `pretty-format` is now merged into Jest.
- `require('v8')` now works properly in a test context.
- Jest now clears the entire scrollback in watch mode.
- Added `expect.any`, `expect.anything`, `expect.objectContaining`, `expect.arrayContaining`, `expect.stringMatching`.
- Properly resolve `snapshotSerializers`, `setupFiles`, `transform`, `testRunner` and `testResultsProcessor` instead of using `path.resolve`.
- `--testResultsProcessor` is now exposed through the cli.
- Renamed `--jsonOutputFile` to `--outputFile`.
- Added `jest-editor-support` for vscode and Nuclide integration.
- Fixed `test.concurrent` unhandled promise rejections.
- The Jest website is now auto-deployed when merging into master.
- Updated `testRegex` to include `test.js` and `spec.js` files.
- Fixes for `babel-plugin-jest-hoist` when using `jest.mock` with three arguments.
- The `JSON` global in `jest-environment-node` now comes from the vm context instead of the parent context.
- Jest does not print stack traces from babel any longer.
- Fake timers are reset when `FakeTimers.useTimers()` is called.
- Usage of Jest in watch mode can be hidden through `JEST_HIDE_USAGE`.
- Added `expect.assertions(number)` which will ensure that a specified amount of assertions is made in one test.
- Added `.toMatchSnapshot(?string)` feature to give snapshots a name.
- Escape regex in snapshots.
- `jest-react-native` was deprecated and now forwards `react-native`.
- Added `.toMatchObject` matcher.
- Further improve printing of large objects.
- Fixed `NaN% Failed` in the OS notification when using `--notify`.
- The first test run without cached timings will now use separate processes instead of running in band.
- Added `.toHaveProperty` matcher.
- Fixed `Map`/`Set` comparisons.
- `test.concurrent` now works with `--testNamePattern`.

## jest 17.0.3

- Improved file-watching feature in jest-haste-map.
- Added `.toHaveLength` matcher.
- Improved `.toContain` matcher.

## jest 17.0.2

- Fixed performance regression in module resolution.

## jest 17.0.1

- Fixed pretty printing of big objects.
- Fixed resolution of `.native.js` files in react-native projects.

## jest 17.0.0

- Added `expect.extend`.
- Properly resolve modules with platform extensions on react-native.
- Added support for custom snapshots serializers.
- Updated to Jasmine 2.5.2.
- Big diffs are now collapsed by default in snapshots and assertions. Added `--expand` (or `-e`) to show the full diff.
- Replaced `scriptPreprocessor` with the new `transform` option.
- Added `jest.resetAllMocks` which replaces `jest.clearAllMocks`.
- Fixes for react-native preset.
- Fixes for global built in objects in `jest-environment-node`.
- Create mock objects in the vm context instead of the parent context.
- `.babelrc` is now part of the transform cache key in `babel-jest`.
- Fixes for docblock parsing with haste modules.
- Exit with the proper code when the coverage threshold is not reached.
- Implemented file watching in `jest-haste-map`.
- `--json` now includes information about individual tests inside a file.

## jest 16.0.2

- Symbols are now properly mocked when using `jest-mock`.
- `toHaveBeenCalledWith()` works without arguments again.
- Newlines in snapshots are now normalized across different operating systems.

## jest 16.0.1

- Fix infinite loop.

## jest 16.0.0

- Previously failed tests are now always run first.
- A new concurrent reporter shows currently running tests, a test summary, a progress bar and estimated remaining time if possible.
- Improved CLI colors.
- `jest <pattern>` is now case-insensitive.
- Added `it.only`, `it.skip`, `test.only`, `test.skip` and `xtest`.
- Added `--testNamePattern=pattern` or `-t <pattern>` to run individual tests in test files.
- Jest now warns for duplicate mock files.
- Pressing `a`, `o`, `p`, `q` or `enter` while tests are running in the watch mode, the test run will be interrupted.
- `--bail` now works together with `--watch`.
- Added `test.concurrent` for concurrent async tests.
- Jest now automatically considers files and tests with the `.jsx` extension.
- Added `jest.clearAllMocks` to clear all mocks manually.
- Rewrote Jest's snapshot implementation. `jest-snapshot` can now be more easily integrated into other test runners and used in other projects.
- This requires most snapshots to be updated when upgrading Jest.
- Objects and Arrays in snapshots are now printed with a trailing comma.
- Function names are not printed in snapshots any longer to reduce issues with code coverage instrumentation and different Node versions.
- Snapshots are now sorted using natural sort order.
- Snapshots are not marked as obsolete any longer when using `fit` or when an error is thrown in a test.
- Finished migration of Jasmine matchers to the new Jest matchers.
- Pretty print `toHaveBeenLastCalledWith`, `toHaveBeenCalledWith`, `lastCalledWith` and `toBeCalledWith` failure messages.
- Added `toBeInstanceOf` matcher.
- Added `toContainEqual` matcher.
- Added `toThrowErrorMatchingSnapshot` matcher.
- Improved `moduleNameMapper` resolution.
- Module registry fixes.
- Fixed invocation of the `setupTestFrameworkScriptFile` script to make it easier to use chai together with Jest.
- Removed react-native special case in Jest's configuration.
- Added `--findRelatedTests <fileA> <fileB>` cli option to run tests related to the specified files.
- Added `jest.deepUnmock` to `babel-plugin-jest-hoist`.
- Added `jest.runTimersToTime` which is useful together with fake timers.
- Improved automated mocks for ES modules compiled with babel.

## jest 15.1.1

- Fixed issues with test paths that include hyphens on Windows.
- Fixed `testEnvironment` resolution.
- Updated watch file name pattern input.

## jest 15.1.0

- Pretty printer updates for React and global window objects.
- `jest-runtime` overwrites automocking from configuration files.
- Improvements for watch mode on Windows.
- afterAll/afterEach/beforeAll/beforeEach can now return a Promise and be used together with async/await.
- Improved stack trace printing on Node 4.

## jest 15.0.2

- Fixed Jest with npm2 when using coverage.

## jest 15.0.1

- Updated toThrow and toThrowMatchers and aliased them to the same matcher.
- Improvements for watch mode.
- Fixed Symbol reassignment in tests would break Jest's matchers.
- Fixed `--bail` option.

## jest 15.0.0

- See https://jestjs.io/blog/2016/09/01/jest-15.html
- Jest by default now also recognizes files ending in `.spec.js` and `.test.js` as test files.
- Completely replaced most Jasmine matchers with new Jest matchers.
- Rewrote Jest's CLI output for test failures and summaries.
- Added `--env` option to override the default test environment.
- Disabled automocking, fake timers and resetting the module registry by default.
- Added `--watchAll`, made `--watch` interactive and added the ability to update snapshots and select test patterns in watch mode.
- Jest uses verbose mode when running a single test file.
- Console messages are now buffered and printed along with the test results.
- Fix `testEnvironment` resolution to prefer `jest-environment-{name}` instead of `{name}` only. This prevents a module colision when using `jsdom` as test environment.
- `moduleNameMapper` now uses a resolution algorithm.
- Improved performance for small test runs.
- Improved API documentation.
- Jest now works properly with directories that have special characters in them.
- Improvements to Jest's own test infra by merging integration and unit tests. Code coverage is now collected for Jest.
- Added `global.global` to the node environment.
- Fixed babel-jest-plugin-hoist issues with functions called `mock`.
- Improved jest-react-native preset with mocks for ListView, TextInput, ActivityIndicator and ScrollView.
- Added `collectCoverageFrom` to collect code coverage from untested files.
- Rewritten code coverage support.

## jest 14.1.0

- Changed Jest's default cache directory.
- Fixed `jest-react-native` for react 15.3.0.
- Updated react and react-native example to use `react-test-renderer`.
- Started to refactor code coverage.

## jest 14.0.2

- `babel-jest` bugfix.

## jest 14.0.1

- `babel-jest` can now be used to compose a transformer.
- Updated snapshot instructions to run `jest -u` or `npm test -- -u`.
- Fixed `config` cli option to enable JSON objects as configuration.
- Updated printing of preset path in the CLI.

## jest 14.0.0

- Official release of snapshot tests.
- Started to replace Jasmine matchers with Jest matchers: `toBe`, `toBeFalsy`, `toBeTruthy`, `toBeNaN`, `toBe{Greater,Less}Than{,OrEqual}`, `toBeNull`, `toBeDefined`, `toBeUndefined`, `toContain`, `toMatch`, `toBeCloseTo` were rewritten.
- Rewrite of Jest's reporters.
- Experimental react-native support.
- Removed Jasmine 1 support from Jest.
- Transform caching improvements.

## jest 13.2.0

- Snapshot bugfixes.
- Timer bugfixes.

## jest 13.1.0

- Added `test` global function as an alias for `it`.
- Added `coveragePathIgnorePatterns` to the config.
- Fixed printing of "JSX objects" in snapshots.
- Fixes for `--verbose` option and top level `it` calls.
- Extended the node environment with more globals.
- testcheck now needs to be required explicitly through `require('jest-check')`.
- Added `jest.deepUnmock`.
- Fail test suite if it does not contain any tests.

## jest 13.0.0

- Added duration of individual tests in verbose mode.
- Added a `browser` config option to properly resolve npm packages with a browser field in `package.json` if you are writing tests for client side apps
- Added `jest-repl`.
- Split up `jest-cli` into `jest-runtime` and `jest-config`.
- Added a notification plugin that shows a test run notification using `--notify`.
- Refactored `TestRunner` into `SearchSource` and improved the "no tests found" message.
- Added `jest.isMockFunction(jest.fn())` to test for mock functions.
- Improved test reporter printing and added a test failure summary when running many tests.
  - Add support for property testing via testcheck-js.
- Added a webpack tutorial.
- Added support for virtual mocks through `jest.mock('Module', implementation, {virtual: true})`.
- Added snapshot functionality through `toMatchSnapshot()`.
- Redesigned website.

## jest-cli 12.1.1

- Windows stability fixes.
- Mock module resolution fixes.
- Remove test files from code coverage.

## jest-cli 12.1.0

- Jest is now also published in the `jest` package on npm.
- Added `testRegex` to match for tests outside of specific folders. Deprecated both `testDirectoryName` and `testFileExtensions`.
- `it` can now return a Promise for async testing. `pit` was deprecated.
- Added `jest-resolve` as a standalone package based on the Facebook module resolution algorithm.
- Added `jest-changed-files` as a standalone package to detect changed files in a git or hg repo.
- Added `--setupTestFrameworkFile` to cli.
- Added support for coverage thresholds. See https://jestjs.io/docs/en/configuration#coveragethreshold-object.
- Updated to jsdom 9.0.
- Updated and improved stack trace reporting.
- Added `module.filename` and removed the invalid `module.__filename` field.
- Further improved the `lastCalledWith` and `toBeCalledWith` custom matchers. They now print the most recent calls.
- Fixed jest-haste-map on continuous integration systems.
- Fixes for hg/git integration.
- Added a re-try for the watchman crawler.

## jest-cli 12.0.2

- Bug fixes when running a single test file and for scoped package names.

## jest-cli 12.0.1

- Added custom equality matchers for Map/Set and iterables.
- Bug fixes

## jest-cli 12.0.0

- Reimplemented `node-haste` as `jest-haste-map`: https://github.com/facebook/jest/pull/896
- Fixes for the upcoming release of nodejs 6.
- Removed global mock caching which caused negative side-effects on test runs.
- Updated Jasmine from 2.3.4 to 2.4.1.
- Fixed our Jasmine fork to work better with `Object.create(null)`.
- Added a `--silent` flag to silence console messages during a test run.
- Run a test file directly if a path is passed as an argument to Jest.
- Added support for the undocumented nodejs feature `module.paths`.

## jest-cli 11.0.2

- Fixed `jest -o` error when Mercurial isn't installed on the system
- Fixed Jasmine failure message when expected values were mutated after tests.

## jest-cli 11.0.1, babel-jest 11.0.1

- Added support for Mercurial repositories when using `jest -o`
- Added `mockImplementationOnce` API to `jest.fn()`.

## jest-cli 11.0.0, babel-jest 11.0.0 (pre-releases 0.9 to 0.10)

- New implementation of node-haste and rewrite of internal module loading and resolution. Fixed both startup and runtime performance. [#599](https://github.com/facebook/jest/pull/599)
- Jasmine 2 is now the default test runner. To keep using Jasmine 1, put `testRunner: "jasmine1"` into your configuration.
- Added `jest-util`, `jest-mock`, `jest-jasmine1`, `jest-jasmine2`, `jest-environment-node`, `jest-environment-jsdom` packages.
- Added `babel-jest-preset` and `babel-jest` as packages. `babel-jest` is now being auto-detected.
- Added `babel-plugin-jest-hoist` which hoists `jest.unmock`, `jest.mock` and the new `jest.enableAutomock` and `jest.disableAutomock` API.
- Improved `babel-jest` integration and `react-native` testing.
- Improved code coverage reporting when using `babel-jest`.
- Added the `jest.mock('moduleName', moduleFactory)` feature. `jest.mock` now gets hoisted by default. `jest.doMock` was added to explicitly mock a module without the hoisting feature of `babel-jest`.
- Updated jsdom to 8.3.x.
- Improved responsiveness of the system while using `--watch`.
- Clear the terminal window when using `--watch`.
- By default, `--watch` will now only runs tests related to changed files. `--watch=all` can be used to run all tests on file system changes.
- Debounce `--watch` re-runs to not trigger test runs during a branch switch in version control.
- Added `jest.fn()` and `jest.fn(implementation)` as convenient shorcuts for `jest.genMockFunction()` and `jest.genMockFunction().mockImplementation()`.
- Added an `automock` option to turn off automocking globally.
- Added a "no tests found" message if no tests can be found.
- Jest sets `process.NODE_ENV` to `test` unless otherwise specified.
- Fixed `moduleNameMapper` config option when used with paths.
- Fixed an error with Jasmine 2 and tests that `throw 'string errors'`.
- Fixed issues with unmocking symlinked module names.
- Fixed mocking of boolean values.
- Fixed mocking of fields that start with an underscore ("private fields").
- Fixed unmocking behavior with npm3.
- Fixed and improved `--onlyChanged` option.
- Fixed support for running Jest as a git submodule.
- Improved verbose logger output
- Fixed test runtime error reporting and stack traces.
- Improved `toBeCalled` Jasmine 2 custom matcher messages.
- Improved error reporting when a syntax error occurs.
- Renamed HasteModuleLoader to Runtime.
- Jest now properly reports pending tests disabled with `xit` and `xdescribe`.
- Removed `preprocessCachingDisabled` config option.
- Added a `testEnvironment` option to customize the sandbox environment.
- Added support for `@scoped/name` npm packages.
- Added an integration test runner for Jest that runs all tests for examples and packages.

## 0.8.2

- Performance improvements.
- jest now uses `chalk` instead of its own colors implementation.

## 0.8.1

- `--bail` now reports with the proper error code.
- Fixed loading of the setup file when using jasmine2.
- Updated jsdom to 7.2.0.

## 0.8.0

- Added optional support for jasmine2 through the `testRunner` config option.
- Fixed mocking support for Map, WeakMap and Set.
- `node` was added to the defaults in `moduleFileExtensions`.
- Updated the list of node core modules that are properly being recognized by the module loader.

## 0.7.1

- Correctly map `process.on` into jsdom environments, fixes a bug introduced in jest 0.7.0.

## 0.7.0

- Fixed a memory leak with test contexts. Jest now properly cleans up test environments after each test. Added `--logHeapUsage` to log memory usage after each test. Note: this is option is meant for debugging memory leaks and might significantly slow down your test run.
- Removed `mock-modules`, `node-haste` and `mocks` virtual modules. This is a breaking change of undocumented public API. Usage of this API can safely be automatically updated through an automated codemod:
- Example: http://astexplorer.net/#/zrybZ6UvRA
- Codemod: https://github.com/cpojer/js-codemod/blob/master/transforms/jest-update.js
- jscodeshift: https://github.com/facebook/jscodeshift
- Removed `navigator.onLine` and `mockSetReadOnlyProperty` from the global jsdom environment. Use `window.navigator.onLine = true;` in your test setup and `Object.defineProperty` instead.

## 0.6.1

- Updated jsdom to 7.0.2.
- Use the current working directory as root when passing a jest config from the command line.
- Updated the React examples and getting started guide
- Modules now receive a `module.parent` field so unmocked modules don't assume they are run directly any longer.

## 0.6.0

- jest now reports the number of tests that were run instead of the number of test files.
- Added a `--json` option to print test results as JSON.
- Changed the preprocessor API. A preprocessor now receives the script, file and config. The cache key function receives the script, file and stringified config to be able to create consistent hashes.
- Removed node-worker-pool in favor of node-worker-farm (#540).
- `toEqual` now also checks the internal class name of an object. This fixes invalid tests like `expect([]).toEqual({})` which were previously passing.
- Added the option to provide map modules to stub modules by providing the `moduleNameMapper` config option.
- Allow to specify a custom `testRunner` in the configuration (#531).
- Added a `--no-cache` option to make it easier to debug preprocessor scripts.
- Fix code coverage on windows (#499).

## 0.5.6

- Cache test run performance and run slowest tests first to maximize worker utilization
- Update to jsdom 6.5.0

## 0.5.5

- Improve failure stack traces.
- Fix syntax error reporting.
- Add `--watch` option (#472).

## 0.5.2

- Fixed a bug with syntax errors in test files (#487).
- Fixed chmod error for preprocess-cache (#491).
- Support for the upcoming node 4.0 release (#490, #489).

## 0.5.1

- Upgraded node-worker-pool to 3.0.0, use the native `Promise` implementation.
- `testURL` can be used to set the location of the jsdom environment.
- Updated all of jest's dependencies, now using jsdom 6.3.
- jest now uses the native `Promise` implementation.
- Fixed a bug when passed an empty `testPathIgnorePatterns`.
- Moved preprocessor cache into the haste cache directory.

## 0.5.0

- Added `--noStackTrace` option to disable stack traces.
- Jest now only works with iojs v2 and up. If you are still using node we recommend upgrading to iojs or keep using jest 0.4.0.
- Upgraded to jsdom 6.1.0 and removed all the custom jsdom overwrites.

## <=0.4.0

- See commit history for changes in previous versions of jest.<|MERGE_RESOLUTION|>--- conflicted
+++ resolved
@@ -2,11 +2,8 @@
 
 ### Features
 
-<<<<<<< HEAD
+- `[@jest/globals]` New package so Jest's globals can be explicitly imported ([#9801](https://github.com/facebook/jest/pull/9801))
 - `[jest-snapshot]`: Make prettier optional for inline snapshots - fall back to string replacement ([#7792](https://github.com/facebook/jest/pull/7792))
-=======
-- `[@jest/globals]` New package so Jest's globals can be explicitly imported ([#9801](https://github.com/facebook/jest/pull/9801))
->>>>>>> f2159020
 
 ### Fixes
 
