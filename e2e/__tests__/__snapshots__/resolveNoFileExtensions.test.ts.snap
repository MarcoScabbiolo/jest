--- conflicted
+++ resolved
@@ -37,10 +37,6 @@
         |                  ^
       9 | 
 
-<<<<<<< HEAD
-      at Resolver.resolveModule (../../packages/jest-resolve/build/index.js:296:11)
-=======
       at Resolver.resolveModule (../../packages/jest-resolve/build/index.js:299:11)
->>>>>>> 4a142ec1
       at Object.require (index.js:8:18)
 `;