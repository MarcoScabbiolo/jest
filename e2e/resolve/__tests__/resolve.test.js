/**
 * Copyright (c) Facebook, Inc. and its affiliates. All Rights Reserved.
 *
 * This source code is licensed under the MIT license found in the
 * LICENSE file in the root directory of this source tree.
 */
'use strict';

const dedent = require('dedent');

let platform;

function testRequire(filename) {
  return () => (platform = require(filename));
}

test('should explicitly resolve filename.<platform>.js', () => {
  expect(testRequire('../test1.android.js')).not.toThrow();
  expect(platform.extension).toBe('android.js');
});

test('should explicitly resolve filename.native.js', () => {
  expect(testRequire('../test1.native.js')).not.toThrow();
  expect(platform.extension).toBe('native.js');
});

test('should explicitly resolve filename.js', () => {
  expect(testRequire('../test1.js')).not.toThrow();
  expect(platform.extension).toBe('js');
});

test('should explicitly resolve filename.json', () => {
  expect(testRequire('../test1.json')).not.toThrow();
  expect(platform.extension).toBe('json');
});

test('should resolve filename.<platform>.js', () => {
  expect(testRequire('../test1')).not.toThrow();
  expect(platform.extension).toBe('android.js');
});

test('should resolve filename.<platform>.js from haste package', () => {
  expect(testRequire('custom-resolve/test1')).not.toThrow();
  expect(platform.extension).toBe('android.js');
});

test('should resolve filename.native.js', () => {
  expect(testRequire('../test2')).not.toThrow();
  expect(platform.extension).toBe('native.js');
});

test('should resolve filename.native.js with moduleNameMapper', () => {
  expect(testRequire('test2mapper')).not.toThrow();
  expect(platform.extension).toBe('native.js');
});

test('should resolve filename.js', () => {
  expect(testRequire('../test3')).not.toThrow();
  expect(platform.extension).toBe('js');
});

test('should resolve filename.json', () => {
  expect(testRequire('../test4')).not.toThrow();
  expect(platform.extension).toBe('json');
});

test('should preserve identity for symlinks', () => {
  expect(require('../../../packages/jest-resolve')).toBe(
    require('jest-resolve'),
  );
});

test('should require resolve haste files correctly', () => {
  // We unmock Test5 (they should already be, but to be sure).
  jest.unmock('Test5');

  // Test5 is a standard module, that has a mock (but it is unmocked here).
  expect(require.resolve('Test5')).toBe(require.resolve('../Test5'));

  expect(require('Test5').key).toBe('real');

  // Test6 only exits as a mock; so even when unmocked, we resolve to the mock.
  expect(require.resolve('Test6')).toBe(require.resolve('../__mocks__/Test6'));

  expect(require('Test6').key).toBe('mock');
});

test('should require resolve haste mocks correctly', () => {
  // Now we mock Test5 and Test6.
  jest.mock('Test5');
  jest.mock('Test6');

  // The resolution still points to the real one, but requires the mock.
  expect(require.resolve('Test5')).toBe(require.resolve('../Test5'));

  expect(require('Test5').key).toBe('mock');

  // And Test6 points to the mock, because Test6 does not exist as a module.
  expect(require.resolve('Test6')).toBe(require.resolve('../__mocks__/Test6'));

  expect(require('Test6').key).toBe('mock');
});

test('should throw module not found error if the module has dependencies that cannot be found', () => {
  expect(() => require('Test7')).toThrow(
    expect.objectContaining({
      code: 'MODULE_NOT_FOUND',
      message: dedent`
        Cannot find module 'nope' from 'requiresUnexistingModule.js'

        Require stack:
          requiresUnexistingModule.js
          Test7.js
          __tests__/resolve.test.js\n
        `,
<<<<<<< HEAD
    })
=======
    }),
>>>>>>> 4a142ec1
  );
});

test('should throw module not found error if the module cannot be found', () => {
  expect(() => require('Test8')).toThrow(
    expect.objectContaining({
      code: 'MODULE_NOT_FOUND',
      message: "Cannot find module 'Test8' from 'resolve.test.js'",
<<<<<<< HEAD
    })
=======
    }),
>>>>>>> 4a142ec1
  );
});<|MERGE_RESOLUTION|>--- conflicted
+++ resolved
@@ -113,11 +113,7 @@
           Test7.js
           __tests__/resolve.test.js\n
         `,
-<<<<<<< HEAD
-    })
-=======
     }),
->>>>>>> 4a142ec1
   );
 });
 
@@ -126,10 +122,6 @@
     expect.objectContaining({
       code: 'MODULE_NOT_FOUND',
       message: "Cannot find module 'Test8' from 'resolve.test.js'",
-<<<<<<< HEAD
-    })
-=======
     }),
->>>>>>> 4a142ec1
   );
 });