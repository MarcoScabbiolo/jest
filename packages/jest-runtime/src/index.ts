/**
 * Copyright (c) Facebook, Inc. and its affiliates. All Rights Reserved.
 *
 * This source code is licensed under the MIT license found in the
 * LICENSE file in the root directory of this source tree.
 */

import {URL, fileURLToPath, pathToFileURL} from 'url';
import * as path from 'path';
import {
  Script,
  // @ts-ignore: experimental, not added to the types
  SourceTextModule,
  // @ts-ignore: experimental, not added to the types
  SyntheticModule,
  Context as VMContext,
  // @ts-ignore: experimental, not added to the types
  Module as VMModule,
  compileFunction,
} from 'vm';
import * as nativeModule from 'module';
import type {Config, Global} from '@jest/types';
import type {
  Jest,
  JestEnvironment,
  LocalModuleRequire,
  Module,
  ModuleWrapper,
} from '@jest/environment';
import type * as JestGlobals from '@jest/globals';
import type {SourceMapRegistry} from '@jest/source-map';
import {formatStackTrace, separateMessageFromStack} from 'jest-message-util';
import {createDirectory, deepCyclicCopy} from 'jest-util';
import {escapePathForRegex} from 'jest-regex-util';
import {
  ScriptTransformer,
  ShouldInstrumentOptions,
  TransformResult,
  TransformationOptions,
  handlePotentialSyntaxError,
  shouldInstrument,
} from '@jest/transform';
import type {V8CoverageResult} from '@jest/test-result';
import {CoverageInstrumenter, V8Coverage} from 'collect-v8-coverage';
import * as fs from 'graceful-fs';
import {run as cliRun} from './cli';
import {options as cliOptions} from './cli/args';
import {findSiblingsWithFileExtension} from './helpers';
import type {Context as JestContext} from './types';
import jestMock = require('jest-mock');
import HasteMap = require('jest-haste-map');
import Resolver = require('jest-resolve');
import Snapshot = require('jest-snapshot');
import stripBOM = require('strip-bom');

interface JestGlobalsValues extends Global.TestFrameworkGlobals {
  jest: JestGlobals.jest;
  expect: JestGlobals.expect;
}

type HasteMapOptions = {
  console?: Console;
  maxWorkers: number;
  resetCache: boolean;
  watch?: boolean;
  watchman: boolean;
};

type InternalModuleOptions = {
  isInternalModule: boolean;
  supportsDynamicImport: boolean;
  supportsStaticESM: boolean;
};

const defaultTransformOptions: InternalModuleOptions = {
  isInternalModule: false,
  supportsDynamicImport: false,
  supportsStaticESM: false,
};

type InitialModule = Partial<Module> &
  Pick<Module, 'children' | 'exports' | 'filename' | 'id' | 'loaded'>;
type ModuleRegistry = Map<string, InitialModule | Module>;
type ResolveOptions = Parameters<typeof require.resolve>[1];

type BooleanObject = Record<string, boolean>;
type CacheFS = {[path: string]: string};

type RequireCache = {[key: string]: Module};

namespace Runtime {
  export type Context = JestContext;
  // ditch this export when moving to esm - for now we need it for to avoid faulty type elision
  export type RuntimeType = Runtime;
}

const testTimeoutSymbol = Symbol.for('TEST_TIMEOUT_SYMBOL');
const retryTimesSymbol = Symbol.for('RETRY_TIMES');

const NODE_MODULES = path.sep + 'node_modules' + path.sep;

const getModuleNameMapper = (config: Config.ProjectConfig) => {
  if (
    Array.isArray(config.moduleNameMapper) &&
    config.moduleNameMapper.length
  ) {
    return config.moduleNameMapper.map(([regex, moduleName]) => ({
      moduleName,
      regex: new RegExp(regex),
    }));
  }
  return null;
};

const unmockRegExpCache = new WeakMap();

const EVAL_RESULT_VARIABLE = 'Object.<anonymous>';

type RunScriptEvalResult = {[EVAL_RESULT_VARIABLE]: ModuleWrapper};

const runtimeSupportsVmModules = typeof SyntheticModule === 'function';

/* eslint-disable-next-line no-redeclare */
class Runtime {
  private _cacheFS: CacheFS;
  private _config: Config.ProjectConfig;
  private _coverageOptions: ShouldInstrumentOptions;
  private _currentlyExecutingModulePath: string;
  private _environment: JestEnvironment;
  private _explicitShouldMock: BooleanObject;
  private _internalModuleRegistry: ModuleRegistry;
  private _isCurrentlyExecutingManualMock: string | null;
  private _mockFactories: Record<string, () => unknown>;
  private _mockMetaDataCache: {
    [key: string]: jestMock.MockFunctionMetadata<unknown, Array<unknown>>;
  };
  private _mockRegistry: Map<string, any>;
  private _isolatedMockRegistry: Map<string, any> | null;
  private _moduleMocker: typeof jestMock;
  private _isolatedModuleRegistry: ModuleRegistry | null;
  private _moduleRegistry: ModuleRegistry;
  private _esmoduleRegistry: Map<string, Promise<VMModule>>;
  private _resolver: Resolver;
  private _shouldAutoMock: boolean;
  private _shouldMockModuleCache: BooleanObject;
  private _shouldUnmockTransitiveDependenciesCache: BooleanObject;
  private _sourceMapRegistry: SourceMapRegistry;
  private _scriptTransformer: ScriptTransformer;
  private _fileTransforms: Map<string, TransformResult>;
  private _v8CoverageInstrumenter: CoverageInstrumenter | undefined;
  private _v8CoverageResult: V8Coverage | undefined;
  private _transitiveShouldMock: BooleanObject;
  private _unmockList: RegExp | undefined;
  private _virtualMocks: BooleanObject;
  private _moduleImplementation?: typeof nativeModule.Module;
  private jestObjectCaches: Map<string, Jest>;
  private _hasWarnedAboutRequireCacheModification = false;

  constructor(
    config: Config.ProjectConfig,
    environment: JestEnvironment,
    resolver: Resolver,
    cacheFS?: CacheFS,
    coverageOptions?: ShouldInstrumentOptions,
  ) {
    this._cacheFS = cacheFS || Object.create(null);
    this._config = config;
    this._coverageOptions = coverageOptions || {
      changedFiles: undefined,
      collectCoverage: false,
      collectCoverageFrom: [],
      collectCoverageOnlyFrom: undefined,
      coverageProvider: 'babel',
      sourcesRelatedToTestsInChangedFiles: undefined,
    };
    this._currentlyExecutingModulePath = '';
    this._environment = environment;
    this._explicitShouldMock = Object.create(null);
    this._internalModuleRegistry = new Map();
    this._isCurrentlyExecutingManualMock = null;
    this._mockFactories = Object.create(null);
    this._mockRegistry = new Map();
    // during setup, this cannot be null (and it's fine to explode if it is)
    this._moduleMocker = this._environment.moduleMocker!;
    this._isolatedModuleRegistry = null;
    this._isolatedMockRegistry = null;
    this._moduleRegistry = new Map();
    this._esmoduleRegistry = new Map();
    this._resolver = resolver;
    this._scriptTransformer = new ScriptTransformer(config);
    this._shouldAutoMock = config.automock;
    this._sourceMapRegistry = Object.create(null);
    this._fileTransforms = new Map();
    this._virtualMocks = Object.create(null);
    this.jestObjectCaches = new Map();

    this._mockMetaDataCache = Object.create(null);
    this._shouldMockModuleCache = Object.create(null);
    this._shouldUnmockTransitiveDependenciesCache = Object.create(null);
    this._transitiveShouldMock = Object.create(null);

    this._unmockList = unmockRegExpCache.get(config);
    if (!this._unmockList && config.unmockedModulePathPatterns) {
      this._unmockList = new RegExp(
        config.unmockedModulePathPatterns.join('|'),
      );
      unmockRegExpCache.set(config, this._unmockList);
    }

    if (config.automock) {
      config.setupFiles.forEach(filePath => {
        if (filePath && filePath.includes(NODE_MODULES)) {
          const moduleID = this._resolver.getModuleID(
            this._virtualMocks,
            filePath,
          );
          this._transitiveShouldMock[moduleID] = false;
        }
      });
    }

    this.resetModules();
  }

  static shouldInstrument = shouldInstrument;

  static createContext(
    config: Config.ProjectConfig,
    options: {
      console?: Console;
      maxWorkers: number;
      watch?: boolean;
      watchman: boolean;
    },
  ): Promise<JestContext> {
    createDirectory(config.cacheDirectory);
    const instance = Runtime.createHasteMap(config, {
      console: options.console,
      maxWorkers: options.maxWorkers,
      resetCache: !config.cache,
      watch: options.watch,
      watchman: options.watchman,
    });
    return instance.build().then(
      hasteMap => ({
        config,
        hasteFS: hasteMap.hasteFS,
        moduleMap: hasteMap.moduleMap,
        resolver: Runtime.createResolver(config, hasteMap.moduleMap),
      }),
      error => {
        throw error;
      },
    );
  }

  static createHasteMap(
    config: Config.ProjectConfig,
    options?: HasteMapOptions,
  ): HasteMap {
    const ignorePatternParts = [
      ...config.modulePathIgnorePatterns,
      ...(options && options.watch ? config.watchPathIgnorePatterns : []),
      config.cacheDirectory.startsWith(config.rootDir + path.sep) &&
        config.cacheDirectory,
    ].filter(Boolean);
    const ignorePattern =
      ignorePatternParts.length > 0
        ? new RegExp(ignorePatternParts.join('|'))
        : undefined;

    return new HasteMap({
      cacheDirectory: config.cacheDirectory,
      computeSha1: config.haste.computeSha1,
      console: options && options.console,
      dependencyExtractor: config.dependencyExtractor,
      extensions: [Snapshot.EXTENSION].concat(config.moduleFileExtensions),
      hasteImplModulePath: config.haste.hasteImplModulePath,
      ignorePattern,
      maxWorkers: (options && options.maxWorkers) || 1,
      mocksPattern: escapePathForRegex(path.sep + '__mocks__' + path.sep),
      name: config.name,
      platforms: config.haste.platforms || ['ios', 'android'],
      providesModuleNodeModules: config.haste.providesModuleNodeModules,
      resetCache: options && options.resetCache,
      retainAllFiles: false,
      rootDir: config.rootDir,
      roots: config.roots,
      throwOnModuleCollision: config.haste.throwOnModuleCollision,
      useWatchman: options && options.watchman,
      watch: options && options.watch,
    });
  }

  static createResolver(
    config: Config.ProjectConfig,
    moduleMap: HasteMap.ModuleMap,
  ): Resolver {
    return new Resolver(moduleMap, {
      browser: config.browser,
      defaultPlatform: config.haste.defaultPlatform,
      extensions: config.moduleFileExtensions.map(extension => '.' + extension),
      hasCoreModules: true,
      moduleDirectories: config.moduleDirectories,
      moduleNameMapper: getModuleNameMapper(config),
      modulePaths: config.modulePaths,
      platforms: config.haste.platforms,
      resolver: config.resolver,
      rootDir: config.rootDir,
    });
  }

  static runCLI(args?: Config.Argv, info?: Array<string>): Promise<void> {
    return cliRun(args, info);
  }

  static getCLIOptions(): typeof cliOptions {
    return cliOptions;
  }

  // unstable as it should be replaced by https://github.com/nodejs/modules/issues/393, and we don't want people to use it
  unstable_shouldLoadAsEsm = Resolver.unstable_shouldLoadAsEsm;

  private async loadEsmModule(
    modulePath: Config.Path,
    query = '',
  ): Promise<VMModule> {
    const cacheKey = modulePath + query;

    if (!this._esmoduleRegistry.has(cacheKey)) {
      invariant(
        typeof this._environment.getVmContext === 'function',
        'ES Modules are only supported if your test environment has the `getVmContext` function',
      );

      const context = this._environment.getVmContext();

      invariant(context);

      if (this._resolver.isCoreModule(modulePath)) {
        const core = await this._importCoreModule(modulePath, context);
        this._esmoduleRegistry.set(cacheKey, core);
        return core;
      }

      const transformedFile = this.transformFile(modulePath, {
        isInternalModule: false,
        supportsDynamicImport: true,
        supportsStaticESM: true,
      });

      const module = new SourceTextModule(transformedFile.code, {
        context,
        identifier: modulePath,
        importModuleDynamically: this.linkModules.bind(this),
        initializeImportMeta(meta: ImportMeta) {
          meta.url = pathToFileURL(modulePath).href;
        },
      });

      this._esmoduleRegistry.set(
        cacheKey,
        // we wanna put the linking promise in the cache so modules loaded in
        // parallel can all await it. We then await it synchronously below, so
        // we shouldn't get any unhandled rejections
        module
          .link(this.linkModules.bind(this))
          .then(() => module.evaluate())
          .then(() => module),
      );
    }

    const module = this._esmoduleRegistry.get(cacheKey);

    invariant(module);

    return module;
  }

  private linkModules(specifier: string, referencingModule: VMModule) {
    if (specifier === '@jest/globals') {
      const fromCache = this._esmoduleRegistry.get('@jest/globals');

      if (fromCache) {
        return fromCache;
      }
      const globals = this.getGlobalsForEsm(
        referencingModule.identifier,
        referencingModule.context,
      );
      this._esmoduleRegistry.set('@jest/globals', globals);

      return globals;
    }

    const resolved = this._resolveModule(
      referencingModule.identifier,
      specifier,
    );

    if (
      this._resolver.isCoreModule(resolved) ||
      this.unstable_shouldLoadAsEsm(resolved)
    ) {
      return this.loadEsmModule(resolved);
    }

    return this.loadCjsAsEsm(
      referencingModule.identifier,
      resolved,
      referencingModule.context,
    );
  }

  async unstable_importModule(
    from: Config.Path,
    moduleName?: string,
  ): Promise<void> {
    invariant(
      runtimeSupportsVmModules,
      'You need to run with a version of node that supports ES Modules in the VM API.',
    );

    const modulePath = this._resolveModule(from, moduleName);

    return this.loadEsmModule(modulePath);
  }

  private async loadCjsAsEsm(
    from: Config.Path,
    modulePath: Config.Path,
    context: VMContext,
  ) {
    // CJS loaded via `import` should share cache with other CJS: https://github.com/nodejs/modules/issues/503
    const cjs = this.requireModuleOrMock(from, modulePath);

    const module = new SyntheticModule(
      ['default'],
      function () {
        // @ts-ignore: TS doesn't know what `this` is
        this.setExport('default', cjs);
      },
      {context, identifier: modulePath},
    );

    await module.link(() => {
      throw new Error('This should never happen');
    });

    await module.evaluate();

    return module;
  }

  requireModule<T = unknown>(
    from: Config.Path,
    moduleName?: string,
    options?: InternalModuleOptions,
    isRequireActual?: boolean | null,
  ): T {
    const moduleID = this._resolver.getModuleID(
      this._virtualMocks,
      from,
      moduleName,
    );
    let modulePath: string | undefined;

    // Some old tests rely on this mocking behavior. Ideally we'll change this
    // to be more explicit.
    const moduleResource = moduleName && this._resolver.getModule(moduleName);
    const manualMock =
      moduleName && this._resolver.getMockModule(from, moduleName);
    if (
      (!options || !options.isInternalModule) &&
      !isRequireActual &&
      !moduleResource &&
      manualMock &&
      manualMock !== this._isCurrentlyExecutingManualMock &&
      this._explicitShouldMock[moduleID] !== false
    ) {
      modulePath = manualMock;
    }

    if (moduleName && this._resolver.isCoreModule(moduleName)) {
      return this._requireCoreModule(moduleName);
    }

    if (!modulePath) {
      modulePath = this._resolveModule(from, moduleName);
    }

    let moduleRegistry;

    if (!options || !options.isInternalModule) {
      if (
        this._moduleRegistry.get(modulePath) ||
        !this._isolatedModuleRegistry
      ) {
        moduleRegistry = this._moduleRegistry;
      } else {
        moduleRegistry = this._isolatedModuleRegistry;
      }
    } else {
      moduleRegistry = this._internalModuleRegistry;
    }

    const module = moduleRegistry.get(modulePath);
    if (module) {
      return module.exports;
    }

    // We must register the pre-allocated module object first so that any
    // circular dependencies that may arise while evaluating the module can
    // be satisfied.
    const localModule: InitialModule = {
      children: [],
      exports: {},
      filename: modulePath,
      id: modulePath,
      loaded: false,
    };
    moduleRegistry.set(modulePath, localModule);

    this._loadModule(
      localModule,
      from,
      moduleName,
      modulePath,
      options,
      moduleRegistry,
    );

    return localModule.exports;
  }

  requireInternalModule<T = unknown>(from: Config.Path, to?: string): T {
    return this.requireModule(from, to, {
      isInternalModule: true,
      supportsDynamicImport: false,
      supportsStaticESM: false,
    });
  }

  requireActual<T = unknown>(from: Config.Path, moduleName: string): T {
    return this.requireModule(from, moduleName, undefined, true);
  }

  requireMock<T = unknown>(from: Config.Path, moduleName: string): T {
    const moduleID = this._resolver.getModuleID(
      this._virtualMocks,
      from,
      moduleName,
    );

    if (
      this._isolatedMockRegistry &&
      this._isolatedMockRegistry.get(moduleID)
    ) {
      return this._isolatedMockRegistry.get(moduleID);
    } else if (this._mockRegistry.get(moduleID)) {
      return this._mockRegistry.get(moduleID);
    }

    const mockRegistry = this._isolatedMockRegistry || this._mockRegistry;

    if (moduleID in this._mockFactories) {
      const module = this._mockFactories[moduleID]();
      mockRegistry.set(moduleID, module);
      return module as T;
    }

    const manualMockOrStub = this._resolver.getMockModule(from, moduleName);
    let modulePath;
    if (manualMockOrStub) {
      modulePath = this._resolveModule(from, manualMockOrStub);
    } else {
      modulePath = this._resolveModule(from, moduleName);
    }

    let isManualMock =
      manualMockOrStub &&
      !this._resolver.resolveStubModuleName(from, moduleName);
    if (!isManualMock) {
      // If the actual module file has a __mocks__ dir sitting immediately next
      // to it, look to see if there is a manual mock for this file.
      //
      // subDir1/my_module.js
      // subDir1/__mocks__/my_module.js
      // subDir2/my_module.js
      // subDir2/__mocks__/my_module.js
      //
      // Where some other module does a relative require into each of the
      // respective subDir{1,2} directories and expects a manual mock
      // corresponding to that particular my_module.js file.

      const moduleDir = path.dirname(modulePath);
      const moduleFileName = path.basename(modulePath);
      const potentialManualMock = path.join(
        moduleDir,
        '__mocks__',
        moduleFileName,
      );
      if (fs.existsSync(potentialManualMock)) {
        isManualMock = true;
        modulePath = potentialManualMock;
      }
    }
    if (isManualMock) {
      const localModule: InitialModule = {
        children: [],
        exports: {},
        filename: modulePath,
        id: modulePath,
        loaded: false,
      };

      this._loadModule(
        localModule,
        from,
        moduleName,
        modulePath,
        undefined,
        mockRegistry,
      );

      mockRegistry.set(moduleID, localModule.exports);
    } else {
      // Look for a real module to generate an automock from
      mockRegistry.set(moduleID, this._generateMock(from, moduleName));
    }

    return mockRegistry.get(moduleID);
  }

  private _loadModule(
    localModule: InitialModule,
    from: Config.Path,
    moduleName: string | undefined,
    modulePath: Config.Path,
    options: InternalModuleOptions | undefined,
    moduleRegistry: ModuleRegistry,
  ) {
    if (path.extname(modulePath) === '.json') {
      const text = stripBOM(fs.readFileSync(modulePath, 'utf8'));

      const transformedFile = this._scriptTransformer.transformJson(
        modulePath,
        this._getFullTransformationOptions(options),
        text,
      );

      localModule.exports = this._environment.global.JSON.parse(
        transformedFile,
      );
    } else if (path.extname(modulePath) === '.node') {
      localModule.exports = require(modulePath);
    } else {
      // Only include the fromPath if a moduleName is given. Else treat as root.
      const fromPath = moduleName ? from : null;
      this._execModule(localModule, options, moduleRegistry, fromPath);
    }
    localModule.loaded = true;
  }

  private _getFullTransformationOptions(
    options: InternalModuleOptions = defaultTransformOptions,
  ): TransformationOptions {
    return {
      ...options,
      ...this._coverageOptions,
    };
  }

  requireModuleOrMock<T = unknown>(from: Config.Path, moduleName: string): T {
    // this module is unmockable
    if (moduleName === '@jest/globals') {
      // @ts-ignore: we don't care that it's not assignable to T
      return this.getGlobalsForCjs(from);
    }

    try {
      if (this._shouldMock(from, moduleName)) {
        return this.requireMock<T>(from, moduleName);
      } else {
        return this.requireModule<T>(from, moduleName);
      }
    } catch (e) {
      const moduleNotFound = Resolver.tryCastModuleNotFoundError(e);
      if (moduleNotFound) {
        if (
          moduleNotFound.siblingWithSimilarExtensionFound === null ||
          moduleNotFound.siblingWithSimilarExtensionFound === undefined
        ) {
          moduleNotFound.hint = findSiblingsWithFileExtension(
            this._config.moduleFileExtensions,
            from,
            moduleNotFound.moduleName || moduleName,
          );
          moduleNotFound.siblingWithSimilarExtensionFound = Boolean(
            moduleNotFound.hint,
          );
        }
        moduleNotFound.buildMessage(this._config.rootDir);
        throw moduleNotFound;
      }
      throw e;
    }
  }

  isolateModules(fn: () => void): void {
    if (this._isolatedModuleRegistry || this._isolatedMockRegistry) {
      throw new Error(
        'isolateModules cannot be nested inside another isolateModules.',
      );
    }
    this._isolatedModuleRegistry = new Map();
    this._isolatedMockRegistry = new Map();
    try {
      fn();
    } finally {
      this._isolatedModuleRegistry = null;
      this._isolatedMockRegistry = null;
    }
  }

  resetModules(): void {
    this._isolatedModuleRegistry = null;
    this._isolatedMockRegistry = null;
    this._mockRegistry.clear();
    this._moduleRegistry.clear();
    this._esmoduleRegistry.clear();

    if (this._environment) {
      if (this._environment.global) {
        const envGlobal = this._environment.global;
        (Object.keys(envGlobal) as Array<keyof NodeJS.Global>).forEach(key => {
          const globalMock = envGlobal[key];
          if (
            ((typeof globalMock === 'object' && globalMock !== null) ||
              typeof globalMock === 'function') &&
            globalMock._isMockFunction === true
          ) {
            globalMock.mockClear();
          }
        });
      }

      if (this._environment.fakeTimers) {
        this._environment.fakeTimers.clearAllTimers();
      }
    }
  }

  async collectV8Coverage(): Promise<void> {
    this._v8CoverageInstrumenter = new CoverageInstrumenter();

    await this._v8CoverageInstrumenter.startInstrumenting();
  }

  async stopCollectingV8Coverage(): Promise<void> {
    if (!this._v8CoverageInstrumenter) {
      throw new Error('You need to call `collectV8Coverage` first.');
    }
    this._v8CoverageResult = await this._v8CoverageInstrumenter.stopInstrumenting();
  }

  getAllCoverageInfoCopy(): JestEnvironment['global']['__coverage__'] {
    return deepCyclicCopy(this._environment.global.__coverage__);
  }

  getAllV8CoverageInfoCopy(): V8CoverageResult {
    if (!this._v8CoverageResult) {
      throw new Error('You need to `stopCollectingV8Coverage` first');
    }

    return this._v8CoverageResult
      .filter(res => res.url.startsWith('file://'))
      .map(res => ({...res, url: fileURLToPath(res.url)}))
      .filter(
        res =>
          // TODO: will this work on windows? It might be better if `shouldInstrument` deals with it anyways
          res.url.startsWith(this._config.rootDir) &&
          this._fileTransforms.has(res.url) &&
          shouldInstrument(res.url, this._coverageOptions, this._config),
      )
      .map(result => {
        const transformedFile = this._fileTransforms.get(result.url);

        return {
          codeTransformResult: transformedFile,
          result,
        };
      });
  }

  // TODO - remove in Jest 26
  getSourceMapInfo(_coveredFiles: Set<string>): Record<string, string> {
    return {};
  }

  getSourceMaps(): SourceMapRegistry {
    return this._sourceMapRegistry;
  }

  setMock(
    from: string,
    moduleName: string,
    mockFactory: () => unknown,
    options?: {virtual?: boolean},
  ): void {
    if (options && options.virtual) {
      const mockPath = this._resolver.getModulePath(from, moduleName);
      this._virtualMocks[mockPath] = true;
    }
    const moduleID = this._resolver.getModuleID(
      this._virtualMocks,
      from,
      moduleName,
    );
    this._explicitShouldMock[moduleID] = true;
    this._mockFactories[moduleID] = mockFactory;
  }

  restoreAllMocks(): void {
    this._moduleMocker.restoreAllMocks();
  }

  resetAllMocks(): void {
    this._moduleMocker.resetAllMocks();
  }

  clearAllMocks(): void {
    this._moduleMocker.clearAllMocks();
  }

  private _resolveModule(from: Config.Path, to?: string) {
    return to ? this._resolver.resolveModule(from, to) : from;
  }

  private _requireResolve(
    from: Config.Path,
    moduleName?: string,
    options: ResolveOptions = {},
  ) {
    if (moduleName == null) {
      throw new Error(
        'The first argument to require.resolve must be a string. Received null or undefined.',
      );
    }

    const {paths} = options;

    if (paths) {
      for (const p of paths) {
        const absolutePath = path.resolve(from, '..', p);
        const module = this._resolver.resolveModuleFromDirIfExists(
          absolutePath,
          moduleName,
          // required to also resolve files without leading './' directly in the path
          {paths: [absolutePath]},
        );
        if (module) {
          return module;
        }
      }

      throw new Resolver.ModuleNotFoundError(
        `Cannot resolve module '${moduleName}' from paths ['${paths.join(
          "', '",
        )}'] from ${from}`,
      );
    }
    try {
      return this._resolveModule(from, moduleName);
    } catch (err) {
      const module = this._resolver.getMockModule(from, moduleName);

      if (module) {
        return module;
      } else {
        throw err;
      }
    }
  }

  private _requireResolvePaths(from: Config.Path, moduleName?: string) {
    if (moduleName == null) {
      throw new Error(
        'The first argument to require.resolve.paths must be a string. Received null or undefined.',
      );
    }
    if (!moduleName.length) {
      throw new Error(
        'The first argument to require.resolve.paths must not be the empty string.',
      );
    }

    if (moduleName[0] === '.') {
      return [path.resolve(from, '..')];
    }
    if (this._resolver.isCoreModule(moduleName)) {
      return null;
    }
    return this._resolver.getModulePaths(path.resolve(from, '..'));
  }

  private _execModule(
    localModule: InitialModule,
    options: InternalModuleOptions | undefined,
    moduleRegistry: ModuleRegistry,
    from: Config.Path | null,
  ) {
    // If the environment was disposed, prevent this module from being executed.
    if (!this._environment.global) {
      return;
    }

    const filename = localModule.filename;
    const lastExecutingModulePath = this._currentlyExecutingModulePath;
    this._currentlyExecutingModulePath = filename;
    const origCurrExecutingManualMock = this._isCurrentlyExecutingManualMock;
    this._isCurrentlyExecutingManualMock = filename;

    const dirname = path.dirname(filename);
    localModule.children = [];

    Object.defineProperty(localModule, 'parent', {
      enumerable: true,
      get() {
        const key = from || '';
        return moduleRegistry.get(key) || null;
      },
    });

    localModule.paths = this._resolver.getModulePaths(dirname);
    Object.defineProperty(localModule, 'require', {
      value: this._createRequireImplementation(localModule, options),
    });

    const transformedFile = this.transformFile(filename, options);

    let compiledFunction: ModuleWrapper | null = null;

    // Use this if available instead of deprecated `JestEnvironment.runScript`
    if (typeof this._environment.getVmContext === 'function') {
      const vmContext = this._environment.getVmContext();

      if (vmContext) {
        if (typeof compileFunction === 'function') {
          try {
            compiledFunction = compileFunction(
              transformedFile.code,
              this.constructInjectedModuleParameters(),
              {
                filename,
                parsingContext: vmContext,
              },
            ) as ModuleWrapper;
          } catch (e) {
            throw handlePotentialSyntaxError(e);
          }
        } else {
          const script = this.createScriptFromCode(
            transformedFile.code,
            filename,
          );

          const runScript = script.runInContext(
            vmContext,
          ) as RunScriptEvalResult;

          if (runScript === null) {
            compiledFunction = null;
          } else {
            compiledFunction = runScript[EVAL_RESULT_VARIABLE];
          }
        }
      }
    } else {
      const script = this.createScriptFromCode(transformedFile.code, filename);

      const runScript = this._environment.runScript<RunScriptEvalResult>(
        script,
      );

      if (runScript === null) {
        compiledFunction = null;
      } else {
        compiledFunction = runScript[EVAL_RESULT_VARIABLE];
      }
    }

    if (compiledFunction === null) {
      this._logFormattedReferenceError(
        'You are trying to `import` a file after the Jest environment has been torn down.',
      );
      process.exitCode = 1;
      return;
    }

<<<<<<< HEAD
    try {
      compiledFunction.call(
        localModule.exports,
        localModule as NodeModule, // module object
        localModule.exports, // module exports
        localModule.require as typeof require, // require implementation
        dirname, // __dirname
        filename, // __filename
        this._environment.global, // global object
        this._createJestObjectFor(
          filename,
          localModule.require as LocalModuleRequire,
        ), // jest object
        ...this._config.extraGlobals.map(globalVariable => {
          if (this._environment.global[globalVariable]) {
            return this._environment.global[globalVariable];
          }

=======
    const jestObject = this._createJestObjectFor(filename);

    this.jestObjectCaches.set(filename, jestObject);

    try {
      compiledFunction.call(
        localModule.exports,
        localModule as NodeModule, // module object
        localModule.exports, // module exports
        localModule.require as typeof require, // require implementation
        dirname, // __dirname
        filename, // __filename
        this._environment.global, // global object
        jestObject, // jest object
        ...this._config.extraGlobals.map(globalVariable => {
          if (this._environment.global[globalVariable]) {
            return this._environment.global[globalVariable];
          }

>>>>>>> 4a142ec1
          throw new Error(
            `You have requested '${globalVariable}' as a global variable, but it was not present. Please check your config or your global environment.`,
          );
        }),
      );
    } catch (error) {
      this.handleExecutionError(error, localModule);
    }

    this._isCurrentlyExecutingManualMock = origCurrExecutingManualMock;
    this._currentlyExecutingModulePath = lastExecutingModulePath;
  }

  private transformFile(filename: string, options?: InternalModuleOptions) {
    const transformedFile = this._scriptTransformer.transform(
      filename,
      this._getFullTransformationOptions(options),
      this._cacheFS[filename],
    );

    // we only care about non-internal modules
    if (!options || !options.isInternalModule) {
      this._fileTransforms.set(filename, transformedFile);
    }

    if (transformedFile.sourceMapPath) {
      this._sourceMapRegistry[filename] = transformedFile.sourceMapPath;
    }
    return transformedFile;
  }

  private createScriptFromCode(scriptSource: string, filename: string) {
    try {
      return new Script(this.wrapCodeInModuleWrapper(scriptSource), {
        displayErrors: true,
        filename: this._resolver.isCoreModule(filename)
          ? `jest-nodejs-core-${filename}`
          : filename,
      });
    } catch (e) {
      throw handlePotentialSyntaxError(e);
    }
  }

  private _requireCoreModule(moduleName: string) {
    if (moduleName === 'process') {
      return this._environment.global.process;
    }

    if (moduleName === 'module') {
      return this._getMockedNativeModule();
    }

    return require(moduleName);
  }

  private _importCoreModule(moduleName: string, context: VMContext) {
    const required = this._requireCoreModule(moduleName);

    return new SyntheticModule(
      ['default', ...Object.keys(required)],
      function () {
        // @ts-ignore: TS doesn't know what `this` is
        this.setExport('default', required);
        Object.entries(required).forEach(([key, value]) => {
          // @ts-ignore: TS doesn't know what `this` is
          this.setExport(key, value);
        });
      },
      // should identifier be `node://${moduleName}`?
      {context, identifier: moduleName},
    );
  }

  private _getMockedNativeModule(): typeof nativeModule.Module {
    if (this._moduleImplementation) {
      return this._moduleImplementation;
    }

    const createRequire = (modulePath: string | URL) => {
      const filename =
        typeof modulePath === 'string'
          ? modulePath.startsWith('file:///')
            ? fileURLToPath(new URL(modulePath))
            : modulePath
          : fileURLToPath(modulePath);

      if (!path.isAbsolute(filename)) {
        const error = new TypeError(
          `The argument 'filename' must be a file URL object, file URL string, or absolute path string. Received '${filename}'`,
        );
        // @ts-ignore
        error.code = 'ERR_INVALID_ARG_TYPE';
        throw error;
      }

      return this._createRequireImplementation({
        children: [],
        exports: {},
        filename,
        id: filename,
        loaded: false,
      });
    };

    // should we implement the class ourselves?
    class Module extends nativeModule.Module {}

    Object.entries(nativeModule.Module).forEach(([key, value]) => {
      // @ts-ignore
      Module[key] = value;
    });

    Module.Module = Module;

    if ('createRequire' in nativeModule) {
      Module.createRequire = createRequire;
    }
    if ('createRequireFromPath' in nativeModule) {
      Module.createRequireFromPath = function createRequireFromPath(
        filename: string | URL,
      ) {
        if (typeof filename !== 'string') {
          const error = new TypeError(
            `The argument 'filename' must be string. Received '${filename}'.${
              filename instanceof URL
                ? ' Use createRequire for URL filename.'
                : ''
            }`,
          );
          // @ts-ignore
          error.code = 'ERR_INVALID_ARG_TYPE';
          throw error;
        }
        return createRequire(filename);
      };
    }
    if ('syncBuiltinESMExports' in nativeModule) {
      Module.syncBuiltinESMExports = function syncBuiltinESMExports() {};
    }

    this._moduleImplementation = Module;

    return Module;
  }

  private _generateMock(from: Config.Path, moduleName: string) {
    const modulePath =
      this._resolver.resolveStubModuleName(from, moduleName) ||
      this._resolveModule(from, moduleName);
    if (!(modulePath in this._mockMetaDataCache)) {
      // This allows us to handle circular dependencies while generating an
      // automock

      this._mockMetaDataCache[modulePath] =
        this._moduleMocker.getMetadata({}) || {};

      // In order to avoid it being possible for automocking to potentially
      // cause side-effects within the module environment, we need to execute
      // the module in isolation. This could cause issues if the module being
      // mocked has calls into side-effectful APIs on another module.
      const origMockRegistry = this._mockRegistry;
      const origModuleRegistry = this._moduleRegistry;
      this._mockRegistry = new Map();
      this._moduleRegistry = new Map();

      const moduleExports = this.requireModule(from, moduleName);

      // Restore the "real" module/mock registries
      this._mockRegistry = origMockRegistry;
      this._moduleRegistry = origModuleRegistry;

      const mockMetadata = this._moduleMocker.getMetadata(moduleExports);
      if (mockMetadata == null) {
        throw new Error(
          `Failed to get mock metadata: ${modulePath}\n\n` +
            `See: https://jestjs.io/docs/manual-mocks.html#content`,
        );
      }
      this._mockMetaDataCache[modulePath] = mockMetadata;
    }
    return this._moduleMocker.generateFromMetadata(
      this._mockMetaDataCache[modulePath],
    );
  }

  private _shouldMock(from: Config.Path, moduleName: string) {
    const explicitShouldMock = this._explicitShouldMock;
    const moduleID = this._resolver.getModuleID(
      this._virtualMocks,
      from,
      moduleName,
    );
    const key = from + path.delimiter + moduleID;

    if (moduleID in explicitShouldMock) {
      return explicitShouldMock[moduleID];
    }

    if (
      !this._shouldAutoMock ||
      this._resolver.isCoreModule(moduleName) ||
      this._shouldUnmockTransitiveDependenciesCache[key]
    ) {
      return false;
    }

    if (moduleID in this._shouldMockModuleCache) {
      return this._shouldMockModuleCache[moduleID];
    }

    let modulePath;
    try {
      modulePath = this._resolveModule(from, moduleName);
    } catch (e) {
      const manualMock = this._resolver.getMockModule(from, moduleName);
      if (manualMock) {
        this._shouldMockModuleCache[moduleID] = true;
        return true;
      }
      throw e;
    }

    if (this._unmockList && this._unmockList.test(modulePath)) {
      this._shouldMockModuleCache[moduleID] = false;
      return false;
    }

    // transitive unmocking for package managers that store flat packages (npm3)
    const currentModuleID = this._resolver.getModuleID(
      this._virtualMocks,
      from,
    );
    if (
      this._transitiveShouldMock[currentModuleID] === false ||
      (from.includes(NODE_MODULES) &&
        modulePath.includes(NODE_MODULES) &&
        ((this._unmockList && this._unmockList.test(from)) ||
          explicitShouldMock[currentModuleID] === false))
    ) {
      this._transitiveShouldMock[moduleID] = false;
      this._shouldUnmockTransitiveDependenciesCache[key] = true;
      return false;
    }

    return (this._shouldMockModuleCache[moduleID] = true);
  }

  private _createRequireImplementation(
    from: InitialModule,
    options?: InternalModuleOptions,
  ): LocalModuleRequire {
    // TODO: somehow avoid having to type the arguments - they should come from `NodeRequire/LocalModuleRequire.resolve`
    const resolve = (moduleName: string, options: ResolveOptions) =>
      this._requireResolve(from.filename, moduleName, options);
    resolve.paths = (moduleName: string) =>
      this._requireResolvePaths(from.filename, moduleName);

    const moduleRequire = (options && options.isInternalModule
      ? (moduleName: string) =>
          this.requireInternalModule(from.filename, moduleName)
      : this.requireModuleOrMock.bind(
          this,
          from.filename,
        )) as LocalModuleRequire;
    moduleRequire.extensions = Object.create(null);
    moduleRequire.requireActual = this.requireActual.bind(this, from.filename);
    moduleRequire.requireMock = this.requireMock.bind(this, from.filename);
    moduleRequire.resolve = resolve;
    moduleRequire.cache = (() => {
      const notPermittedMethod = () => {
        if (!this._hasWarnedAboutRequireCacheModification) {
          this._environment.global.console.warn(
            '`require.cache` modification is not permitted',
          );

          this._hasWarnedAboutRequireCacheModification = true;
        }
        return true;
      };
      return new Proxy<RequireCache>(Object.create(null), {
        defineProperty: notPermittedMethod,
        deleteProperty: notPermittedMethod,
        get: (_target, key) =>
          typeof key === 'string' ? this._moduleRegistry.get(key) : undefined,
        getOwnPropertyDescriptor() {
          return {
            configurable: true,
            enumerable: true,
          };
        },
        has: (_target, key) =>
          typeof key === 'string' && this._moduleRegistry.has(key),
        ownKeys: () => Array.from(this._moduleRegistry.keys()),
        set: notPermittedMethod,
      });
    })();

    Object.defineProperty(moduleRequire, 'main', {
      enumerable: true,
      get() {
        let mainModule = from.parent;
        while (
          mainModule &&
          mainModule.parent &&
          mainModule.id !== mainModule.parent.id
        ) {
          mainModule = mainModule.parent;
        }
        return mainModule;
      },
    });
    return moduleRequire;
  }

  private _createJestObjectFor(from: Config.Path): Jest {
    const disableAutomock = () => {
      this._shouldAutoMock = false;
      return jestObject;
    };
    const enableAutomock = () => {
      this._shouldAutoMock = true;
      return jestObject;
    };
    const unmock = (moduleName: string) => {
      const moduleID = this._resolver.getModuleID(
        this._virtualMocks,
        from,
        moduleName,
      );
      this._explicitShouldMock[moduleID] = false;
      return jestObject;
    };
    const deepUnmock = (moduleName: string) => {
      const moduleID = this._resolver.getModuleID(
        this._virtualMocks,
        from,
        moduleName,
      );
      this._explicitShouldMock[moduleID] = false;
      this._transitiveShouldMock[moduleID] = false;
      return jestObject;
    };
    const mock: Jest['mock'] = (moduleName, mockFactory, options) => {
      if (mockFactory !== undefined) {
        return setMockFactory(moduleName, mockFactory, options);
      }

      const moduleID = this._resolver.getModuleID(
        this._virtualMocks,
        from,
        moduleName,
      );
      this._explicitShouldMock[moduleID] = true;
      return jestObject;
    };
    const setMockFactory = (
      moduleName: string,
      mockFactory: () => unknown,
      options?: {virtual?: boolean},
    ) => {
      this.setMock(from, moduleName, mockFactory, options);
      return jestObject;
    };
    const clearAllMocks = () => {
      this.clearAllMocks();
      return jestObject;
    };
    const resetAllMocks = () => {
      this.resetAllMocks();
      return jestObject;
    };
    const restoreAllMocks = () => {
      this.restoreAllMocks();
      return jestObject;
    };
    const useFakeTimers = () => {
      _getFakeTimers().useFakeTimers();
      return jestObject;
    };
    const useRealTimers = () => {
      _getFakeTimers().useRealTimers();
      return jestObject;
    };
    const resetModules = () => {
      this.resetModules();
      return jestObject;
    };
    const isolateModules = (fn: () => void) => {
      this.isolateModules(fn);
      return jestObject;
    };
    const fn = this._moduleMocker.fn.bind(this._moduleMocker);
    const spyOn = this._moduleMocker.spyOn.bind(this._moduleMocker);

    const setTimeout = (timeout: number) => {
      if (this._environment.global.jasmine) {
        this._environment.global.jasmine._DEFAULT_TIMEOUT_INTERVAL = timeout;
      } else {
        // @ts-ignore: https://github.com/Microsoft/TypeScript/issues/24587
        this._environment.global[testTimeoutSymbol] = timeout;
      }
      return jestObject;
    };

    const retryTimes = (numTestRetries: number) => {
      // @ts-ignore: https://github.com/Microsoft/TypeScript/issues/24587
      this._environment.global[retryTimesSymbol] = numTestRetries;
      return jestObject;
    };

    const _getFakeTimers = (): NonNullable<JestEnvironment['fakeTimers']> => {
      if (!this._environment.fakeTimers) {
        this._logFormattedReferenceError(
          'You are trying to access a property or method of the Jest environment after it has been torn down.',
        );
        process.exitCode = 1;
      }

      // We've logged a user message above, so it doesn't matter if we return `null` here
      return this._environment.fakeTimers!;
    };

    const jestObject: Jest = {
      addMatchers: (matchers: Record<string, any>) =>
        this._environment.global.jasmine.addMatchers(matchers),
      advanceTimersByTime: (msToRun: number) =>
        _getFakeTimers().advanceTimersByTime(msToRun),
      advanceTimersToNextTimer: (steps?: number) =>
        _getFakeTimers().advanceTimersToNextTimer(steps),
      autoMockOff: disableAutomock,
      autoMockOn: enableAutomock,
      clearAllMocks,
      clearAllTimers: () => _getFakeTimers().clearAllTimers(),
      deepUnmock,
      disableAutomock,
      doMock: mock,
      dontMock: unmock,
      enableAutomock,
      fn,
      genMockFromModule: (moduleName: string) =>
        this._generateMock(from, moduleName),
      getTimerCount: () => _getFakeTimers().getTimerCount(),
      isMockFunction: this._moduleMocker.isMockFunction,
      isolateModules,
      mock,
      requireActual: this.requireActual.bind(this, from),
      requireMock: this.requireMock.bind(this, from),
      resetAllMocks,
      resetModuleRegistry: resetModules,
      resetModules,
      restoreAllMocks,
      retryTimes,
      runAllImmediates: () => _getFakeTimers().runAllImmediates(),
      runAllTicks: () => _getFakeTimers().runAllTicks(),
      runAllTimers: () => _getFakeTimers().runAllTimers(),
      runOnlyPendingTimers: () => _getFakeTimers().runOnlyPendingTimers(),
      runTimersToTime: (msToRun: number) =>
        _getFakeTimers().advanceTimersByTime(msToRun),
      setMock: (moduleName: string, mock: unknown) =>
        setMockFactory(moduleName, () => mock),
      setTimeout,
      spyOn,
      unmock,
      useFakeTimers,
      useRealTimers,
    };
    return jestObject;
  }

  private _logFormattedReferenceError(errorMessage: string) {
    const originalStack = new ReferenceError(errorMessage)
      .stack!.split('\n')
      // Remove this file from the stack (jest-message-utils will keep one line)
      .filter(line => line.indexOf(__filename) === -1)
      .join('\n');

    const {message, stack} = separateMessageFromStack(originalStack);

    console.error(
      `\n${message}\n` +
        formatStackTrace(stack, this._config, {noStackTrace: false}),
    );
  }

  private wrapCodeInModuleWrapper(content: string) {
    const args = this.constructInjectedModuleParameters();

    return (
      '({"' +
      EVAL_RESULT_VARIABLE +
      `":function(${args.join(',')}){` +
      content +
      '\n}});'
    );
  }

  private constructInjectedModuleParameters() {
    return [
      'module',
      'exports',
      'require',
      '__dirname',
      '__filename',
      'global',
      'jest',
      ...this._config.extraGlobals,
    ];
  }

  private handleExecutionError(e: Error, module: InitialModule): never {
    const moduleNotFoundError = Resolver.tryCastModuleNotFoundError(e);
    if (moduleNotFoundError) {
      if (!moduleNotFoundError.requireStack) {
        moduleNotFoundError.requireStack = [module.filename || module.id];

        for (let cursor = module.parent; cursor; cursor = cursor.parent) {
          moduleNotFoundError.requireStack.push(cursor.filename || cursor.id);
        }

        moduleNotFoundError.buildMessage(this._config.rootDir);
      }
      throw moduleNotFoundError;
    }

    throw e;
  }
<<<<<<< HEAD
=======

  private getGlobalsForCjs(from: Config.Path): JestGlobalsValues {
    const jest = this.jestObjectCaches.get(from);

    invariant(jest, 'There should always be a Jest object already');

    return {...this.getGlobalsFromEnvironment(), jest};
  }

  private async getGlobalsForEsm(
    from: Config.Path,
    context: VMContext,
  ): Promise<VMModule> {
    let jest = this.jestObjectCaches.get(from);

    if (!jest) {
      jest = this._createJestObjectFor(from);

      this.jestObjectCaches.set(from, jest);
    }

    const globals: JestGlobalsValues = {
      ...this.getGlobalsFromEnvironment(),
      jest,
    };

    const module = new SyntheticModule(
      Object.keys(globals),
      function () {
        Object.entries(globals).forEach(([key, value]) => {
          // @ts-ignore: TS doesn't know what `this` is
          this.setExport(key, value);
        });
      },
      {context, identifier: '@jest/globals'},
    );

    await module.link(() => {
      throw new Error('This should never happen');
    });

    await module.evaluate();

    return module;
  }

  private getGlobalsFromEnvironment(): Omit<JestGlobalsValues, 'jest'> {
    return {
      afterAll: this._environment.global.afterAll,
      afterEach: this._environment.global.afterEach,
      beforeAll: this._environment.global.beforeAll,
      beforeEach: this._environment.global.beforeEach,
      describe: this._environment.global.describe,
      expect: this._environment.global.expect,
      fdescribe: this._environment.global.fdescribe,
      fit: this._environment.global.fit,
      it: this._environment.global.it,
      test: this._environment.global.test,
      xdescribe: this._environment.global.xdescribe,
      xit: this._environment.global.xit,
      xtest: this._environment.global.xtest,
    };
  }
}

function invariant(condition: unknown, message?: string): asserts condition {
  if (!condition) {
    throw new Error(message);
  }
>>>>>>> 4a142ec1
}

export = Runtime;<|MERGE_RESOLUTION|>--- conflicted
+++ resolved
@@ -998,26 +998,6 @@
       return;
     }
 
-<<<<<<< HEAD
-    try {
-      compiledFunction.call(
-        localModule.exports,
-        localModule as NodeModule, // module object
-        localModule.exports, // module exports
-        localModule.require as typeof require, // require implementation
-        dirname, // __dirname
-        filename, // __filename
-        this._environment.global, // global object
-        this._createJestObjectFor(
-          filename,
-          localModule.require as LocalModuleRequire,
-        ), // jest object
-        ...this._config.extraGlobals.map(globalVariable => {
-          if (this._environment.global[globalVariable]) {
-            return this._environment.global[globalVariable];
-          }
-
-=======
     const jestObject = this._createJestObjectFor(filename);
 
     this.jestObjectCaches.set(filename, jestObject);
@@ -1037,7 +1017,6 @@
             return this._environment.global[globalVariable];
           }
 
->>>>>>> 4a142ec1
           throw new Error(
             `You have requested '${globalVariable}' as a global variable, but it was not present. Please check your config or your global environment.`,
           );
@@ -1565,8 +1544,6 @@
 
     throw e;
   }
-<<<<<<< HEAD
-=======
 
   private getGlobalsForCjs(from: Config.Path): JestGlobalsValues {
     const jest = this.jestObjectCaches.get(from);
@@ -1636,7 +1613,6 @@
   if (!condition) {
     throw new Error(message);
   }
->>>>>>> 4a142ec1
 }
 
 export = Runtime;