--- conflicted
+++ resolved
@@ -5,7 +5,6 @@
  * LICENSE file in the root directory of this source tree.
  */
 
-<<<<<<< HEAD
 jest.mock('graceful-fs', () => ({
   ...jest.genMockFromModule<typeof import('fs')>('fs'),
   existsSync: jest.fn().mockReturnValue(true),
@@ -20,15 +19,6 @@
 import * as fs from 'graceful-fs';
 import prettier from 'prettier';
 import babelTraverse from '@babel/traverse';
-=======
-// TODO this is annoying
-// (but a general require(require.resolve()) problem)
-jest.mock(require.resolve('prettier'), () => require('../__mocks__/prettier'));
-
-import * as fs from 'fs';
-import {tmpdir} from 'os';
-import * as path from 'path';
->>>>>>> 7efccacb
 import {Frame} from 'jest-message-util';
 const prettier = require(require.resolve('prettier'));
 
