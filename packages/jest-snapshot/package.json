--- conflicted
+++ resolved
@@ -39,14 +39,8 @@
     "semver": "^6.3.0"
   },
   "devDependencies": {
-<<<<<<< HEAD
     "@babel/traverse": "^7.3.4",
     "@types/graceful-fs": "^4.1.3",
-=======
-    "@babel/core": "^7.7.2",
-    "@babel/preset-flow": "^7.7.2",
-    "@babel/preset-react": "^7.7.2",
->>>>>>> 7efccacb
     "@types/natural-compare": "^1.4.0",
     "@types/semver": "^6.0.1",
     "ansi-regex": "^5.0.0",
